--- conflicted
+++ resolved
@@ -22,14 +22,12 @@
     meta: { requiresAuth: true },
   },
   {
-<<<<<<< HEAD
     path: '/projects',
     name: 'ProjectsPage',
     component: () => import('@views/ProjectsPage.vue'),
     meta: { requiresAuth: true },
   },
   {
-=======
     path: '/forgot-password',
     name: 'ForgotPassword',
     component: ForgotPassword,
@@ -43,7 +41,6 @@
   },
 
   {
->>>>>>> 44aff3a7
     path: '/error/:statusCode',
     name: 'HTTPStatus',
     props: (route) => ({

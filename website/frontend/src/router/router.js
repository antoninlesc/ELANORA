--- conflicted
+++ resolved
@@ -5,13 +5,10 @@
 import DefaultLayout from '@/layouts/DefaultLayout.vue';
 import HomePage from '@views/HomePage.vue';
 import LoginPage from '@views/LoginPage.vue';
-<<<<<<< HEAD
-=======
 import RegisterPage from '@views/RegisterPage.vue';
 import ForgotPassword from '@views/ForgotPassword.vue';
 import ResetPassword from '@views/ResetPassword.vue';
 import EmailVerificationPage from '@views/EmailVerificationPage.vue';
->>>>>>> a17a25dc
 import HTTPStatus from '@views/HTTPStatus.vue';
 import ProjectsPage from '@views/ProjectsPage.vue';
 import UploadPage from '@views/UploadPage.vue';
@@ -19,15 +16,34 @@
 
 // Define routes
 const routes = [
-  // Login page (no layout)
+  // Public routes
   {
     path: '/',
     name: 'LoginPage',
     component: LoginPage,
   },
-  // All other pages use DefaultLayout
   {
-<<<<<<< HEAD
+    path: '/register',
+    name: 'RegisterPage',
+    component: RegisterPage,
+  },
+  {
+    path: '/forgot-password',
+    name: 'ForgotPassword',
+    component: ForgotPassword,
+  },
+  {
+    path: '/reset-password',
+    name: 'ResetPassword',
+    component: ResetPassword,
+  },
+  {
+    path: '/verify-email',
+    name: 'EmailVerificationPage',
+    component: EmailVerificationPage,
+  },
+  // Authenticated routes with layout
+  {
     path: '/',
     component: DefaultLayout,
     children: [
@@ -40,7 +56,25 @@
       {
         path: 'projects',
         name: 'ProjectsPage',
-        component: ProjectsPage,
+        component: () => import('@views/ProjectsPage.vue'),
+        meta: { requiresAuth: true },
+      },
+      {
+        path: 'admin/invitations',
+        name: 'AdminInvitationsPage',
+        component: () => import('@views/AdminInvitationsPage.vue'),
+        meta: { requiresAuth: true, requiresAdmin: true },
+      },
+      {
+        path: 'upload',
+        name: 'UploadPage',
+        component: UploadPage,
+        meta: { requiresAuth: true },
+      },
+      {
+        path: 'conflicts',
+        name: 'Conflicts',
+        component: ConflictsPage,
         meta: { requiresAuth: true },
       },
       {
@@ -53,77 +87,11 @@
         component: HTTPStatus,
       },
       {
-        path: '/upload',
-        name: 'UploadPage',
-        component: UploadPage,
-        meta: { requiresAuth: true },
-      },
-      {
-        path: '/conflicts',
-        name: 'Conflicts',
-        component: ConflictsPage,
-        meta: { requiresAuth: true },
-      },
-      {
         // Catch-all to redirect to 404 page when no route matches
         path: '/:catchAll(.*)',
         redirect: '/error/404',
       },
     ],
-=======
-    path: '/homePage',
-    name: 'HomePage',
-    component: HomePage,
-    meta: { requiresAuth: true },
-  },
-  {
-    path: '/register',
-    name: 'RegisterPage',
-    component: RegisterPage,
-  },
-  {
-    path: '/projects',
-    name: 'ProjectsPage',
-    component: () => import('@views/ProjectsPage.vue'),
-    meta: { requiresAuth: true },
-  },
-  {
-    path: '/admin/invitations',
-    name: 'AdminInvitationsPage',
-    component: () => import('@views/AdminInvitationsPage.vue'),
-    meta: { requiresAuth: true, requiresAdmin: true },
-  },
-  {
-    path: '/forgot-password',
-    name: 'ForgotPassword',
-    component: ForgotPassword,
-
-  },
-  {
-    path: '/reset-password',
-    name: 'ResetPassword',
-    component: ResetPassword,
-    
-  },
-  {
-    path: '/verify-email',
-    name: 'EmailVerificationPage',
-    component: EmailVerificationPage,
-  },
-  {
-    path: '/error/:statusCode',
-    name: 'HTTPStatus',
-    props: (route) => ({
-      statusCode: String(route.params.statusCode),
-      message: getErrorMessage(route.params.statusCode),
-    }),
-    component: HTTPStatus,
-  },
-  {
-    // Catch-all to redirect to 404 page when no route matches
-    path: '/:catchAll(.*)',
-    redirect: '/error/404',
->>>>>>> a17a25dc
   },
 ];
 
@@ -160,9 +128,7 @@
 router.beforeEach(async (to, from, next) => {
   const eventMessageStore = useEventMessageStore();
   const userStore = useUserStore();
-<<<<<<< HEAD
-=======
-  
+
   // Check if authentication verification is needed for this route
   const needsAuthCheck = to.meta.requiresAuth || to.meta.requiresAdmin || to.name === 'LoginPage';
   
@@ -172,7 +138,6 @@
     await userStore.verifyAuthentication();
   }
 
->>>>>>> a17a25dc
   // Handle login route: redirect if already authenticated
   if (to.name === 'LoginPage' && userStore.isAuthenticated) {
     eventMessageStore.addMessage('event_messages.already_logged_in', 'info');

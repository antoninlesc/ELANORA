<template>
  <header class="elanora-header">
    <div class="elanora-header-container">
      <div class="elanora-header-left">
        <img
          src="@images/ELANora-logo.png"
          alt="ELANORA Logo"
          class="elanora-header-logo"
        />
      </div>
      <div class="elanora-header-right">
        <a href="/projects" class="elanora-header-menu-link">
          {{ t('navigation.projects') }}
        </a>
<<<<<<< HEAD
        <span v-if="instanceName" class="elanora-header-instance-label">{{
          instanceName
        }}</span>
=======
        <a
          href="/upload"
          class="elanora-header-menu-link"
        >
          {{ t('navigation.upload') }}
        </a>
        <a
          href="/conflicts"
          class="elanora-header-menu-link"
        >
          {{ t('navigation.conflicts') }}
        </a>
        <span v-if="instanceName" class="elanora-header-instance-label">{{ instanceName }}</span>
>>>>>>> 480323cf
        <button
          v-if="user"
          class="elanora-header-btn-logout"
          @click="handleLogout"
        >
          {{ t('common.logout') }}
        </button>
      </div>
    </div>
  </header>
</template>

<script setup>
import { computed } from 'vue';
import { useAppInfoStore } from '@/stores/appInfo';
import { useRouter } from 'vue-router';
import { useI18n } from 'vue-i18n';
import { useUserStore } from '@/stores/user';

const appInfo = useAppInfoStore();
const instanceName = computed(() => appInfo.instanceName);

const router = useRouter();
const { t } = useI18n();
const userStore = useUserStore();
const user = computed(() => userStore.user);

const handleLogout = async () => {
  try {
    await userStore.logout();
    localStorage.setItem('logoutMessage', t('auth.logout_success'));
  } catch (error) {
    console.error('Logout failed:', error);
    localStorage.setItem('logoutMessage', t('auth.logout_error'));
  }
  router.push('/');
};
</script>

<style scoped>
.elanora-header {
  background: white;
  border-bottom: 1px solid #e1e8ed;
  padding: 1rem 0;
  box-shadow: 0 2px 4px rgb(0 0 0 / 10%);
  position: sticky;
  top: 0;
  z-index: 100;
}

.elanora-header-container {
  max-width: 1200px;
  margin: 0 auto;
  padding: 0 1rem;
  display: flex;
  justify-content: space-between;
  align-items: center;
}

.elanora-header-left {
  display: flex;
  align-items: center;
}

.elanora-header-logo {
  height: 80px;
  width: auto;
}

.elanora-header-right {
  display: flex;
  align-items: center;
  gap: 1rem;
  margin-left: auto;
}

.elanora-header-instance-label {
  background: #e8f0fe;
  color: #1a73e8;
  padding: 0.25rem 0.75rem;
  border-radius: 20px;
  font-size: 0.9rem;
  font-weight: 500;
}

.elanora-header-btn-logout {
  background: none;
  border: 1px solid #dadce0;
  color: #5f6368;
  padding: 0.5rem 1rem;
  border-radius: 8px;
  font-weight: 500;
  cursor: pointer;
  transition: all 0.2s;
  text-decoration: none;
  display: inline-block;
}

.elanora-header-btn-logout:hover {
  background-color: #f8f9fa;
}

.elanora-header-menu-link {
  color: #2563eb;
  font-weight: 500;
  text-decoration: none;
  padding: 0.5rem 1rem;
  border-radius: 8px;
  transition: background 0.2s;
}

.elanora-header-menu-link:hover {
  background: #e8f0fe;
}

@media (width <= 768px) {
  .elanora-header-container {
    flex-direction: column;
    gap: 1rem;
  }

  .elanora-header-right {
    margin-left: 0;
  }
}
</style><|MERGE_RESOLUTION|>--- conflicted
+++ resolved
@@ -12,11 +12,6 @@
         <a href="/projects" class="elanora-header-menu-link">
           {{ t('navigation.projects') }}
         </a>
-<<<<<<< HEAD
-        <span v-if="instanceName" class="elanora-header-instance-label">{{
-          instanceName
-        }}</span>
-=======
         <a
           href="/upload"
           class="elanora-header-menu-link"
@@ -29,8 +24,9 @@
         >
           {{ t('navigation.conflicts') }}
         </a>
-        <span v-if="instanceName" class="elanora-header-instance-label">{{ instanceName }}</span>
->>>>>>> 480323cf
+        <span v-if="instanceName" class="elanora-header-instance-label">{{
+          instanceName
+        }}</span>
         <button
           v-if="user"
           class="elanora-header-btn-logout"

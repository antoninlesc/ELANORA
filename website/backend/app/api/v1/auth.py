import secrets
from typing import Any

from fastapi import APIRouter, BackgroundTasks, HTTPException, Request, Response, status
from sqlalchemy.ext.asyncio import AsyncSession

from app.core.config import (
    ACCESS_TOKEN_COOKIE_NAME,
    ACCESS_TOKEN_EXPIRE_MINUTES,
    CSRF_TOKEN_NAME,
    ENVIRONMENT,
    REFRESH_TOKEN_COOKIE_NAME,
    REFRESH_TOKEN_EXPIRE_DAYS,
    REFRESH_TOKEN_PATH,
)
from app.core.jwt import create_access_token, create_refresh_token
from app.core.limiter import limiter
from app.dependency.database import get_db_dep
from app.dependency.user import get_user_dep
from app.model.user import User
from app.schema.common.token import TokenData
from app.schema.requests.user import (
    ForgotPasswordRequest,
    LoginRequest,
    ResetPasswordRequest,
    SendVerificationEmailRequest,
    VerifyEmailRequest,
)
<<<<<<< HEAD
from app.schema.responses.user import LoginResponse, UserResponse
from app.service.email_service import EmailService
from app.service.user import UserService
=======
from app.schema.requests.register_with_invitation import RegisterWithInvitationRequest
from app.schema.responses.user import LoginResponse, UserResponse, RegistrationResponse
from app.service.user import UserService
from app.service.email_service import EmailService
from app.service.invitation import InvitationService
from sqlalchemy.ext.asyncio import AsyncSession
>>>>>>> a17a25dc

router = APIRouter()


@router.post("/login", response_model=LoginResponse)
@limiter.limit("10/minute")
async def login(
    request: Request,
    body: LoginRequest,
    response: Response,
    background_tasks: BackgroundTasks,
    db: AsyncSession = get_db_dep,
) -> LoginResponse:
    """Handle user login and set JWT tokens as HTTP-only cookies."""
    # Use service layer for authentication
    login_result = await UserService.login_user(
        db=db,
        login_or_email=body.login,
        password=body.password,
        background_tasks=background_tasks,
    )

    if not login_result["success"]:
        raise HTTPException(status_code=400, detail=login_result["message"])

    # Handle email verification case
    if login_result.get("needs_verification"):
        return LoginResponse(
            message=login_result["message"],
            user=None,
            csrf_token="",
            needs_verification=True,
            email=login_result["email"],
        )

    # Get user and create tokens
    user = login_result["user"]
    token_data = TokenData(sub=str(user.user_id))

    # Create tokens
    access_token = create_access_token(data=token_data)
    refresh_token = create_refresh_token(data=token_data)
    csrf_token = secrets.token_hex(16)

    # Set cookies
    response.set_cookie(
        ACCESS_TOKEN_COOKIE_NAME,
        access_token,
        max_age=ACCESS_TOKEN_EXPIRE_MINUTES * 60,
        httponly=True,
        secure=ENVIRONMENT == "prod",
        samesite="lax",
    )

    response.set_cookie(
        REFRESH_TOKEN_COOKIE_NAME,
        refresh_token,
        max_age=REFRESH_TOKEN_EXPIRE_DAYS * 24 * 60 * 60,
        httponly=True,
        secure=ENVIRONMENT == "prod",
        samesite="lax",
        path=REFRESH_TOKEN_PATH,
    )

    response.set_cookie(
        CSRF_TOKEN_NAME,
        csrf_token,
        max_age=ACCESS_TOKEN_EXPIRE_MINUTES * 60,
        httponly=False,
        secure=ENVIRONMENT == "prod",
        samesite="lax",
    )

    user_response = UserResponse(
        user_id=user.user_id,
        username=user.username,
        email=user.email,
        first_name=user.first_name,
        last_name=user.last_name,
        role=user.role.value,
        is_active=user.is_active,
        is_verified_account=user.is_verified_account,
        created_at=user.created_at,
    )

    return LoginResponse(
        message="Login successful, cookies set.",
        user=user_response,
        csrf_token=csrf_token,
    )


@router.post("/refresh")
async def refresh_tokens(
    request: Request, response: Response, db: AsyncSession = get_db_dep
) -> dict[str, Any]:
    """Refresh the access token using the refresh token."""
    # Get refresh token from cookies
    refresh_token = request.cookies.get(REFRESH_TOKEN_COOKIE_NAME)
    if not refresh_token:
        raise HTTPException(
            status_code=status.HTTP_401_UNAUTHORIZED, detail="Refresh token is missing"
        )

    try:
        # Use service layer for token refresh
        refresh_result = await UserService.refresh_user_tokens(db, refresh_token)

        if not refresh_result["success"]:
            raise HTTPException(
                status_code=status.HTTP_401_UNAUTHORIZED,
                detail=refresh_result["message"],
            )

        # Set new cookies
        response.set_cookie(
            ACCESS_TOKEN_COOKIE_NAME,
            refresh_result["access_token"],
            max_age=ACCESS_TOKEN_EXPIRE_MINUTES * 60,
            httponly=True,
            secure=ENVIRONMENT == "prod",
            samesite="lax",
        )

        response.set_cookie(
            REFRESH_TOKEN_COOKIE_NAME,
            refresh_result["refresh_token"],
            max_age=REFRESH_TOKEN_EXPIRE_DAYS * 24 * 60 * 60,
            httponly=True,
            secure=ENVIRONMENT == "prod",
            samesite="lax",
            path=REFRESH_TOKEN_PATH,
        )

        response.set_cookie(
            CSRF_TOKEN_NAME,
            refresh_result["csrf_token"],
            max_age=ACCESS_TOKEN_EXPIRE_MINUTES * 60,
            httponly=False,
            secure=ENVIRONMENT == "prod",
            samesite="lax",
        )

        return {
            "message": "Tokens refreshed successfully",
            CSRF_TOKEN_NAME: refresh_result["csrf_token"],
        }

    except HTTPException:
        # Clear invalid tokens
        response.delete_cookie(ACCESS_TOKEN_COOKIE_NAME)
        response.delete_cookie(REFRESH_TOKEN_COOKIE_NAME, path=REFRESH_TOKEN_PATH)
        raise
    except Exception as e:
        response.delete_cookie(ACCESS_TOKEN_COOKIE_NAME)
        response.delete_cookie(REFRESH_TOKEN_COOKIE_NAME, path=REFRESH_TOKEN_PATH)
        raise HTTPException(
            status_code=status.HTTP_401_UNAUTHORIZED, detail="Failed to refresh tokens"
        ) from e


@router.post("/logout")
async def logout(
    response: Response,
    user: User = get_user_dep,
) -> dict[str, Any]:
    """Log out the user by deleting all auth cookies."""
    response.delete_cookie(ACCESS_TOKEN_COOKIE_NAME)
    response.delete_cookie(REFRESH_TOKEN_COOKIE_NAME, path=REFRESH_TOKEN_PATH)
    response.delete_cookie(CSRF_TOKEN_NAME)
    return {"message": "Logged out successfully, cookies cleared."}


@router.get("/check-username/{username}")
async def check_username_availability(
    username: str,
    db: AsyncSession = get_db_dep,
) -> dict[str, Any]:
    """Check if a username is available for registration."""
    try:
        available = await UserService.check_username_availability(db, username)
        return {
            "available": available,
            "message": "Username is available"
            if available
            else "Username is already taken",
        }
    except Exception as e:
        raise HTTPException(
            status_code=500, detail=f"Error checking username availability: {e!s}"
        ) from e


@router.get("/check-email/{email}")
async def check_email_availability(
    email: str,
    db: AsyncSession = get_db_dep,
) -> dict[str, Any]:
    """Check if an email is available for registration."""
    try:
        available = await UserService.check_email_availability(db, email)
        return {
            "available": available,
            "message": "Email is available" if available else "Email is already in use",
        }
    except Exception as e:
        raise HTTPException(
            status_code=500, detail=f"Error checking email availability: {e!s}"
        ) from e


@router.post("/forgot-password")
@limiter.limit("3/minute")
async def forgot_password(
    request: Request,
    body: ForgotPasswordRequest,
    background_tasks: BackgroundTasks,
    db: AsyncSession = get_db_dep,
) -> dict[str, Any]:
    """Request a password reset via email.

    This endpoint allows a user to request a password reset by providing their email address.
    A verification code will be sent via email if the address exists in the database.

    Args:
        request (Request): The HTTP Request object (required by SlowAPI for rate limiting)
        body (ForgotPasswordRequest): Form data containing email and language
        background_tasks (BackgroundTasks): Background task manager for sending emails
        db (AsyncSession): Database session

    Returns:
        dict[str, Any]: JSON response with a confirmation message

    Raises:
        HTTPException: If an error occurs during request processing

    Note:
        For security reasons, the same response is returned whether the email exists or not
        in the database.

    """
    try:
        # Check if user exists
        user = await UserService.get_user_by_email(db, body.email)

        if user:
            # Generate verification code
            verification_code = UserService._generate_verification_code()
            hashed_code = UserService._hash_verification_code(verification_code)

            # Update user's activation code for password reset
            user.activation_code = hashed_code
            await db.commit()

            # Send password reset email
            email_service = EmailService()
            email_sent = await email_service.send_password_reset_verification_email(
                email=body.email,
                username=user.username,
                code=verification_code,
                language=body.language if hasattr(body, "language") else "en",
            )

            if not email_sent:
                raise HTTPException(
                    status_code=500,
                    detail="An error occurred while sending the verification code. Please try again.",
                )

        # Always return the same response for security
        return {
            "message": "If the email address exists in our system, you will receive a password reset code shortly.",
            "success": True,
        }

    except Exception as e:
        raise HTTPException(
            status_code=500,
            detail=f"An error occurred while processing your request: {e!s}",
        ) from e


@router.post("/reset-password")
@limiter.limit("5/minute")
async def reset_password(
    request: Request,
    body: ResetPasswordRequest,
    db: AsyncSession = get_db_dep,
) -> dict[str, Any]:
    """Reset user password with verification code.

    This endpoint allows a user to reset their password using the verification code
    sent via email.

    Args:
        request (Request): The HTTP Request object (required by SlowAPI for rate limiting)
        body (ResetPasswordRequest): Form data containing email, code, and new password
        db (AsyncSession): Database session

    Returns:
        dict[str, Any]: JSON response with success or error message

    Raises:
        HTTPException: If the reset code is invalid or user is not found

    """
    try:
        # Reset password using the service
        result = await UserService.reset_password(
            db=db,
            email=body.email,
            reset_code=body.code,
            new_password=body.new_password,
        )

        if result["success"]:
            return {
                "message": "Password reset successfully. You can now log in with your new password.",
                "success": True,
            }
        else:
            raise HTTPException(status_code=400, detail=result["message"])

    except Exception as e:
        if isinstance(e, HTTPException):
            raise e
        raise HTTPException(
            status_code=500,
<<<<<<< HEAD
            detail=f"An error occurred while resetting your password: {e!s}",
=======
            detail=f"An error occurred while resetting your password: {str(e)}",
        ) from e


@router.post("/register", response_model=RegistrationResponse)
async def register(
    request: RegisterWithInvitationRequest,
    background_tasks: BackgroundTasks,
    db: AsyncSession = get_db_dep,
):
    """Register a new user using an invitation code.

    This endpoint allows a user to register using an invitation code.
    It validates the invitation code, creates the user, and marks the invitation as used.
    Args:
        request (RegisterWithInvitationRequest): The request body containing user details and invitation code.
        db (AsyncSession): Database session.

    Returns:
        UserResponse: The registered user details.

    Raises:
        HTTPException: If the invitation code is invalid or expired, or if user creation fails.

    """
    invitation_service = InvitationService()
    user_service = UserService()

    # 1. Validate the invitation code
    invitation_validation = await invitation_service.validate_invitation(
        db, request.invitation_code
    )
    if not invitation_validation.valid or not invitation_validation.invitation:
        raise HTTPException(
            status_code=status.HTTP_400_BAD_REQUEST,
            detail="Invitation invalide ou expirée.",
        )

    invitation_info = invitation_validation.invitation
    # check if the email in the invitation matches the one in the request (if provided)
    if invitation_info.receiver_email and request.email:
        if (
            invitation_info.receiver_email.strip().lower()
            != request.email.strip().lower()
        ):
            raise HTTPException(
                status_code=status.HTTP_400_BAD_REQUEST,
                detail="L'email du formulaire ne correspond pas à celui de l'invitation.",
            )

    # 2. Create the user
    is_verified = False
    if (
        invitation_info.receiver_email
        and request.email
        and invitation_info.receiver_email.strip().lower()
        == request.email.strip().lower()
    ):
        is_verified = True

    # Create user using UserService
    user = await user_service.create_user(
        db=db,
        username=request.username,
        email=request.email,
        password=request.password,
        first_name=request.first_name,
        last_name=request.last_name,
        affiliation=request.affiliation,
        department=request.department,
        is_verified=is_verified,
        phone_number=request.phone_number,
        address_data=request.address,
    )
    # 3. Accept the invitation
    await invitation_service.accept_invitation(
        db, invitation_info.invitation_id, user.user_id
    )

    # 4. Send verification email if user is not verified
    if not is_verified:
        verification_code = UserService._generate_verification_code()
        hashed_code = UserService._hash_verification_code(verification_code)

        # Update user's activation code
        user.activation_code = hashed_code
        await db.commit()

        # Add email sending to background tasks
        background_tasks.add_task(
            UserService._send_verification_email,
            user.email,
            user.username,
            verification_code,
        )

    # 5. Return the registration response
    return RegistrationResponse(
        message="Account created successfully",
        user_id=user.user_id,
        username=user.username,
        email=user.email,
        requires_activation=not is_verified,
    )


@router.post("/send-verification-email")
@limiter.limit("3/minute")
async def send_verification_email(
    request: Request,
    body: SendVerificationEmailRequest,
    background_tasks: BackgroundTasks,
    db: AsyncSession = get_db_dep,
) -> dict[str, Any]:
    """Send email verification code to user.

    This endpoint allows sending a verification code to verify a user's email address.
    A verification code will be sent via email if the address exists in the database
    and the account is not already verified.

    Args:
        request (Request): The HTTP Request object (required by SlowAPI for rate limiting)
        body (SendVerificationEmailRequest): Form data containing email and language
        background_tasks (BackgroundTasks): Background task manager for sending emails
        db (AsyncSession): Database session

    Returns:
        dict[str, Any]: JSON response with a confirmation message

    Raises:
        HTTPException: If an error occurs during request processing

    """
    try:
        # Check if user exists
        user = await UserService.get_user_by_email(db, body.email)

        if not user:
            raise HTTPException(status_code=404, detail="User not found.")

        if user.is_verified_account:
            raise HTTPException(status_code=400, detail="Account is already verified.")

        # Generate verification code
        verification_code = UserService._generate_verification_code()
        hashed_code = UserService._hash_verification_code(verification_code)

        # Update user's activation code for email verification
        user.activation_code = hashed_code
        await db.commit()

        # Send verification email
        email_service = EmailService()
        email_sent = await email_service.send_email_verification_code(
            email=body.email,
            username=user.username,
            code=verification_code,
            language=body.language,
        )

        if not email_sent:
            raise HTTPException(
                status_code=500,
                detail="An error occurred while sending the verification code. Please try again.",
            )

        return {
            "message": "Verification code sent to your email address.",
            "success": True,
        }

    except HTTPException:
        raise
    except Exception as e:
        raise HTTPException(
            status_code=500,
            detail=f"An error occurred while processing your request: {str(e)}",
        ) from e


@router.post("/verify-email")
@limiter.limit("5/minute")
async def verify_email(
    request: Request,
    body: VerifyEmailRequest,
    db: AsyncSession = get_db_dep,
) -> dict[str, Any]:
    """Verify user email with verification code.

    This endpoint allows a user to verify their email address using the verification code
    sent via email.

    Args:
        request (Request): The HTTP Request object (required by SlowAPI for rate limiting)
        body (VerifyEmailRequest): Form data containing email and verification code
        db (AsyncSession): Database session

    Returns:
        dict[str, Any]: JSON response with success or error message

    Raises:
        HTTPException: If the verification code is invalid or user is not found

    """
    try:
        # Verify email using the service
        result = await UserService.verify_account(
            db=db,
            email=body.email,
            verification_code=body.code,
        )

        if result["success"]:
            return {
                "message": "Email verified successfully. You can now access all features.",
                "success": True,
            }
        else:
            raise HTTPException(status_code=400, detail=result["message"])

    except Exception as e:
        if isinstance(e, HTTPException):
            raise e
        raise HTTPException(
            status_code=500,
            detail=f"An error occurred while verifying your email: {str(e)}",
>>>>>>> a17a25dc
        ) from e<|MERGE_RESOLUTION|>--- conflicted
+++ resolved
@@ -26,18 +26,12 @@
     SendVerificationEmailRequest,
     VerifyEmailRequest,
 )
-<<<<<<< HEAD
-from app.schema.responses.user import LoginResponse, UserResponse
-from app.service.email_service import EmailService
-from app.service.user import UserService
-=======
 from app.schema.requests.register_with_invitation import RegisterWithInvitationRequest
 from app.schema.responses.user import LoginResponse, UserResponse, RegistrationResponse
 from app.service.user import UserService
 from app.service.email_service import EmailService
 from app.service.invitation import InvitationService
 from sqlalchemy.ext.asyncio import AsyncSession
->>>>>>> a17a25dc
 
 router = APIRouter()
 
@@ -366,10 +360,7 @@
             raise e
         raise HTTPException(
             status_code=500,
-<<<<<<< HEAD
             detail=f"An error occurred while resetting your password: {e!s}",
-=======
-            detail=f"An error occurred while resetting your password: {str(e)}",
         ) from e
 
 
@@ -595,5 +586,4 @@
         raise HTTPException(
             status_code=500,
             detail=f"An error occurred while verifying your email: {str(e)}",
->>>>>>> a17a25dc
         ) from e
import secrets
from typing import Any

from app.core.config import (
    ACCESS_TOKEN_COOKIE_NAME,
    ACCESS_TOKEN_EXPIRE_MINUTES,
    CSRF_TOKEN_NAME,
    ENVIRONMENT,
    REFRESH_TOKEN_COOKIE_NAME,
    REFRESH_TOKEN_EXPIRE_DAYS,
    REFRESH_TOKEN_PATH,
)
from app.core.jwt import create_access_token, create_refresh_token
from app.core.limiter import limiter
from app.dependency.database import get_db_dep
from app.dependency.user import get_user_dep
from fastapi import APIRouter, BackgroundTasks, HTTPException, Request, Response, status
<<<<<<< HEAD
from app.model.user import User
from app.schema.common.token import TokenData
from app.schema.requests.user import LoginRequest
from app.schema.responses.user import LoginResponse, UserResponse
from app.service.user import UserService
=======
from model.user import User
from schema.common.token import TokenData
from schema.requests.user import (
    LoginRequest,
    ForgotPasswordRequest,
    ResetPasswordRequest,
)
from schema.responses.user import LoginResponse, UserResponse
from service.user import UserService
from service.email_service import EmailService
>>>>>>> 44aff3a7
from sqlalchemy.ext.asyncio import AsyncSession

router = APIRouter()


@router.post("/login", response_model=LoginResponse)
@limiter.limit("10/minute")
async def login(
    request: Request,
    body: LoginRequest,
    response: Response,
    background_tasks: BackgroundTasks,
    db: AsyncSession = get_db_dep,
) -> LoginResponse:
    """Handle user login and set JWT tokens as HTTP-only cookies."""
    # Use service layer for authentication
    login_result = await UserService.login_user(
        db=db,
        login_or_email=body.login,
        password=body.password,
        background_tasks=background_tasks,
    )

    if not login_result["success"]:
        raise HTTPException(status_code=400, detail=login_result["message"])

    # Handle email verification case
    if login_result.get("needs_verification"):
        return LoginResponse(
            message=login_result["message"],
            user=None,
            csrf_token="",
            needs_verification=True,
            email=login_result["email"],
        )

    # Get user and create tokens
    user = login_result["user"]
    token_data = TokenData(sub=str(user.user_id))

    # Create tokens
    access_token = create_access_token(data=token_data)
    refresh_token = create_refresh_token(data=token_data)
    csrf_token = secrets.token_hex(16)

    # Set cookies
    response.set_cookie(
        ACCESS_TOKEN_COOKIE_NAME,
        access_token,
        max_age=ACCESS_TOKEN_EXPIRE_MINUTES * 60,
        httponly=True,
        secure=ENVIRONMENT == "prod",
        samesite="lax",
    )

    response.set_cookie(
        REFRESH_TOKEN_COOKIE_NAME,
        refresh_token,
        max_age=REFRESH_TOKEN_EXPIRE_DAYS * 24 * 60 * 60,
        httponly=True,
        secure=ENVIRONMENT == "prod",
        samesite="lax",
        path=REFRESH_TOKEN_PATH,
    )

    response.set_cookie(
        CSRF_TOKEN_NAME,
        csrf_token,
        max_age=ACCESS_TOKEN_EXPIRE_MINUTES * 60,
        httponly=False,
        secure=ENVIRONMENT == "prod",
        samesite="lax",
    )

    user_response = UserResponse(
        user_id=user.user_id,
        username=user.username,
        email=user.email,
        first_name=user.first_name,
        last_name=user.last_name,
        role=user.role.value,
        is_active=user.is_active,
        is_verified_account=user.is_verified_account,
        created_at=user.created_at,
    )

    return LoginResponse(
        message="Login successful, cookies set.",
        user=user_response,
        csrf_token=csrf_token,
    )


@router.post("/refresh")
async def refresh_tokens(
    request: Request, response: Response, db: AsyncSession = get_db_dep
) -> dict[str, Any]:
    """Refresh the access token using the refresh token."""
    # Get refresh token from cookies
    refresh_token = request.cookies.get(REFRESH_TOKEN_COOKIE_NAME)
    if not refresh_token:
        raise HTTPException(
            status_code=status.HTTP_401_UNAUTHORIZED, detail="Refresh token is missing"
        )

    try:
        # Use service layer for token refresh
        refresh_result = await UserService.refresh_user_tokens(db, refresh_token)

        if not refresh_result["success"]:
            raise HTTPException(
                status_code=status.HTTP_401_UNAUTHORIZED,
                detail=refresh_result["message"],
            )

        # Set new cookies
        response.set_cookie(
            ACCESS_TOKEN_COOKIE_NAME,
            refresh_result["access_token"],
            max_age=ACCESS_TOKEN_EXPIRE_MINUTES * 60,
            httponly=True,
            secure=ENVIRONMENT == "prod",
            samesite="lax",
        )

        response.set_cookie(
            REFRESH_TOKEN_COOKIE_NAME,
            refresh_result["refresh_token"],
            max_age=REFRESH_TOKEN_EXPIRE_DAYS * 24 * 60 * 60,
            httponly=True,
            secure=ENVIRONMENT == "prod",
            samesite="lax",
            path=REFRESH_TOKEN_PATH,
        )

        response.set_cookie(
            CSRF_TOKEN_NAME,
            refresh_result["csrf_token"],
            max_age=ACCESS_TOKEN_EXPIRE_MINUTES * 60,
            httponly=False,
            secure=ENVIRONMENT == "prod",
            samesite="lax",
        )

        return {
            "message": "Tokens refreshed successfully",
            CSRF_TOKEN_NAME: refresh_result["csrf_token"],
        }

    except HTTPException:
        # Clear invalid tokens
        response.delete_cookie(ACCESS_TOKEN_COOKIE_NAME)
        response.delete_cookie(REFRESH_TOKEN_COOKIE_NAME, path=REFRESH_TOKEN_PATH)
        raise
    except Exception as e:
        response.delete_cookie(ACCESS_TOKEN_COOKIE_NAME)
        response.delete_cookie(REFRESH_TOKEN_COOKIE_NAME, path=REFRESH_TOKEN_PATH)
        raise HTTPException(
            status_code=status.HTTP_401_UNAUTHORIZED, detail="Failed to refresh tokens"
        ) from e


@router.post("/logout")
async def logout(
    response: Response,
    user: User = get_user_dep,
) -> dict[str, Any]:
    """Log out the user by deleting all auth cookies."""
    response.delete_cookie(ACCESS_TOKEN_COOKIE_NAME)
    response.delete_cookie(REFRESH_TOKEN_COOKIE_NAME, path=REFRESH_TOKEN_PATH)
    response.delete_cookie(CSRF_TOKEN_NAME)
    return {"message": "Logged out successfully, cookies cleared."}


@router.get("/check-username/{username}")
async def check_username_availability(
    username: str,
    db: AsyncSession = get_db_dep,
) -> dict[str, Any]:
    """Check if a username is available for registration."""
    try:
        available = await UserService.check_username_availability(db, username)
        return {
            "available": available,
            "message": "Username is available"
            if available
            else "Username is already taken",
        }
    except Exception as e:
        raise HTTPException(
            status_code=500, detail=f"Error checking username availability: {e!s}"
        ) from e


@router.get("/check-email/{email}")
async def check_email_availability(
    email: str,
    db: AsyncSession = get_db_dep,
) -> dict[str, Any]:
    """Check if an email is available for registration."""
    try:
        available = await UserService.check_email_availability(db, email)
        return {
            "available": available,
            "message": "Email is available" if available else "Email is already in use",
        }
    except Exception as e:
        raise HTTPException(
            status_code=500, detail=f"Error checking email availability: {e!s}"
        ) from e


@router.post("/forgot-password")
@limiter.limit("3/minute")
async def forgot_password(
    request: Request,
    body: ForgotPasswordRequest,
    background_tasks: BackgroundTasks,
    db: AsyncSession = get_db_dep,
) -> dict[str, Any]:
    """Request a password reset via email.

    This endpoint allows a user to request a password reset by providing their email address.
    A verification code will be sent via email if the address exists in the database.

    Args:
        request (Request): The HTTP Request object (required by SlowAPI for rate limiting)
        body (ForgotPasswordRequest): Form data containing email and language
        background_tasks (BackgroundTasks): Background task manager for sending emails
        db (AsyncSession): Database session

    Returns:
        dict[str, Any]: JSON response with a confirmation message

    Raises:
        HTTPException: If an error occurs during request processing

    Note:
        For security reasons, the same response is returned whether the email exists or not
        in the database.

    """
    try:
        # Check if user exists
        user = await UserService.get_user_by_email(db, body.email)

        if user:
            # Generate verification code
            verification_code = UserService._generate_verification_code()
            hashed_code = UserService._hash_verification_code(verification_code)

            # Update user's activation code for password reset
            user.activation_code = hashed_code
            await db.commit()

            # Send password reset email
            email_service = EmailService()
            email_sent = await email_service.send_password_reset_verification_email(
                email=body.email,
                username=user.username,
                code=verification_code,
                language=body.language if hasattr(body, "language") else "en",
            )

            if not email_sent:
                raise HTTPException(
                    status_code=500,
                    detail="An error occurred while sending the verification code. Please try again.",
                )

        # Always return the same response for security
        return {
            "message": "If the email address exists in our system, you will receive a password reset code shortly.",
            "success": True,
        }

    except Exception as e:
        raise HTTPException(
            status_code=500,
            detail=f"An error occurred while processing your request: {str(e)}",
        ) from e


@router.post("/reset-password")
@limiter.limit("5/minute")
async def reset_password(
    request: Request,
    body: ResetPasswordRequest,
    db: AsyncSession = get_db_dep,
) -> dict[str, Any]:
    """Reset user password with verification code.

    This endpoint allows a user to reset their password using the verification code
    sent via email.

    Args:
        request (Request): The HTTP Request object (required by SlowAPI for rate limiting)
        body (ResetPasswordRequest): Form data containing email, code, and new password
        db (AsyncSession): Database session

    Returns:
        dict[str, Any]: JSON response with success or error message

    Raises:
        HTTPException: If the reset code is invalid or user is not found

    """
    try:
        # Reset password using the service
        result = await UserService.reset_password(
            db=db,
            email=body.email,
            reset_code=body.code,
            new_password=body.new_password,
        )

        if result["success"]:
            return {
                "message": "Password reset successfully. You can now log in with your new password.",
                "success": True,
            }
        else:
            raise HTTPException(status_code=400, detail=result["message"])

    except Exception as e:
        if isinstance(e, HTTPException):
            raise e
        raise HTTPException(
            status_code=500,
            detail=f"An error occurred while resetting your password: {str(e)}",
        ) from e<|MERGE_RESOLUTION|>--- conflicted
+++ resolved
@@ -15,24 +15,13 @@
 from app.dependency.database import get_db_dep
 from app.dependency.user import get_user_dep
 from fastapi import APIRouter, BackgroundTasks, HTTPException, Request, Response, status
-<<<<<<< HEAD
 from app.model.user import User
 from app.schema.common.token import TokenData
-from app.schema.requests.user import LoginRequest
+from app.schema.requests.user import LoginRequest, ForgotPasswordRequest, ResetPasswordRequest
+)
 from app.schema.responses.user import LoginResponse, UserResponse
 from app.service.user import UserService
-=======
-from model.user import User
-from schema.common.token import TokenData
-from schema.requests.user import (
-    LoginRequest,
-    ForgotPasswordRequest,
-    ResetPasswordRequest,
-)
-from schema.responses.user import LoginResponse, UserResponse
-from service.user import UserService
-from service.email_service import EmailService
->>>>>>> 44aff3a7
+from app.service.email_service import EmailService
 from sqlalchemy.ext.asyncio import AsyncSession
 
 router = APIRouter()

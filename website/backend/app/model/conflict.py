--- conflicted
+++ resolved
@@ -49,16 +49,16 @@
     resolved_by: Mapped[int | None] = mapped_column(
         Integer, ForeignKey("USER.user_id"), nullable=True
     )
-<<<<<<< HEAD
-    branch_name: Mapped[str | None] = mapped_column(String(255), nullable=True)
+    branch_name: Mapped[str | None] = mapped_column(
+        String(255, ondelete="CASCADE"), nullable=True
+    )
     git_details: Mapped[dict | None] = mapped_column(JSON, nullable=True)
-=======
     project_id: Mapped[int] = mapped_column(
         Integer, ForeignKey("PROJECT.project_id", ondelete="CASCADE"), nullable=False
     )
->>>>>>> 734d1603
 
     # Relationships
+    project: Mapped["Project"] = relationship("Project", back_populates="conflicts")
     resolver: Mapped[Optional["User"]] = relationship(
         "User", foreign_keys=[resolved_by], back_populates="resolved_conflicts"
     )

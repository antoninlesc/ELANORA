from decimal import Decimal
from typing import TYPE_CHECKING

<<<<<<< HEAD
from sqlalchemy import ForeignKey, Numeric, String, Text
=======
from app.db.database import Base
from sqlalchemy import ForeignKey, Numeric, String, Integer
>>>>>>> 7dce578e
from sqlalchemy.orm import Mapped, mapped_column, relationship

from app.db.database import Base

if TYPE_CHECKING:
    from .tier import Tier
    from .annotation_value import AnnotationValue
    from .elan_file import ElanFile


class Annotation(Base):
    """Annotation model representing individual annotations."""

    __tablename__ = "ANNOTATION"

    annotation_id: Mapped[str] = mapped_column(String(50), primary_key=True)
    elan_id: Mapped[int] = mapped_column(
        Integer, ForeignKey("ELAN_FILE.elan_id"), primary_key=True
    )

    value_id: Mapped[int] = mapped_column(
        Integer, ForeignKey("ANNOTATION_VALUE.value_id"), nullable=False
    )
    start_time: Mapped[Decimal] = mapped_column(Numeric(10, 3), nullable=False)
    end_time: Mapped[Decimal] = mapped_column(Numeric(10, 3), nullable=False)
    tier_id: Mapped[str] = mapped_column(
        String(50), ForeignKey("TIER.tier_id"), nullable=False
    )

    # Relationships
    tier: Mapped["Tier"] = relationship("Tier", back_populates="annotations")
    annotation_value: Mapped["AnnotationValue"] = relationship("AnnotationValue")
    elan_file: Mapped["ElanFile"] = relationship("ElanFile")

    def __repr__(self) -> str:
        """Return a string representation of the Annotation."""
        return f"<Annotation(annotation_id='{self.annotation_id}', value_id={self.value_id}, start_time={self.start_time}, end_time={self.end_time})>"<|MERGE_RESOLUTION|>--- conflicted
+++ resolved
@@ -1,12 +1,8 @@
 from decimal import Decimal
 from typing import TYPE_CHECKING
 
-<<<<<<< HEAD
-from sqlalchemy import ForeignKey, Numeric, String, Text
-=======
 from app.db.database import Base
 from sqlalchemy import ForeignKey, Numeric, String, Integer
->>>>>>> 7dce578e
 from sqlalchemy.orm import Mapped, mapped_column, relationship
 
 from app.db.database import Base

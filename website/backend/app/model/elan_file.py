from typing import TYPE_CHECKING

from sqlalchemy import ForeignKey, Integer, String
from sqlalchemy.orm import Mapped, mapped_column, relationship

from app.db.database import Base

if TYPE_CHECKING:
<<<<<<< HEAD
    from .tier import Tier
=======
>>>>>>> 734d1603
    from .user import User


class ElanFile(Base):
    """ElanFile model representing ELAN annotation files."""

    __tablename__ = "ELAN_FILE"

    elan_id: Mapped[int] = mapped_column(Integer, primary_key=True, autoincrement=True)
    filename: Mapped[str] = mapped_column(String(255), nullable=False)
    file_path: Mapped[str] = mapped_column(String(500), nullable=False)
    file_size: Mapped[int] = mapped_column(Integer, nullable=False)
    user_id: Mapped[int | None] = mapped_column(
        Integer, ForeignKey("USER.user_id", ondelete="SET NULL"), nullable=True
    )

    # Relationships
    user: Mapped["User"] = relationship("User", back_populates="elan_files")

    def __repr__(self) -> str:
        """Return a string representation of the ElanFile."""
        return f"<ElanFile(elan_id={self.elan_id}, filename='{self.filename}')>"<|MERGE_RESOLUTION|>--- conflicted
+++ resolved
@@ -6,10 +6,7 @@
 from app.db.database import Base
 
 if TYPE_CHECKING:
-<<<<<<< HEAD
     from .tier import Tier
-=======
->>>>>>> 734d1603
     from .user import User
 
 

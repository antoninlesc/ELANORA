--- conflicted
+++ resolved
@@ -1,16 +1,12 @@
-<<<<<<< HEAD
-=======
 from sqlalchemy import select
 from sqlalchemy.dialects.mysql import insert as mysql_insert
->>>>>>> 1e34d5eb
 from sqlalchemy.ext.asyncio import AsyncSession
 
 from app.core.centralized_logging import get_logger
+
+from app.core.centralized_logging import get_logger
 from app.model.annotation_value import AnnotationValue
-<<<<<<< HEAD
 from app.utils.database import DatabaseUtils
-=======
->>>>>>> 1e34d5eb
 
 logger = get_logger()
 

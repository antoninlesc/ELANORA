--- conflicted
+++ resolved
@@ -1,5 +1,4 @@
 from sqlalchemy.ext.asyncio import AsyncSession
-<<<<<<< HEAD
 
 from app.core.centralized_logging import get_logger
 from app.model.associations import UserToProject
@@ -13,29 +12,12 @@
 from app.crud.elan_file import get_elan_files_by_project, delete_elan_file
 from app.crud.tier import delete_tiers_for_elan_file
 from app.crud.annotation import delete_unused_annotation_values
-=======
-from sqlalchemy.future import select
-
-from app.core.centralized_logging import get_logger
-from app.crud.annotation import delete_unused_annotation_values
-from app.model.annotation import Annotation
 from app.model.associations import (
-    CommentConflict,
-    CommentElanFile,
-    CommentProject,
-    ConflictOfElanFile,
-    ElanFileToProject,
-    ElanFileToTier,
-    ProjectAnnotStandard,
     UserToProject,
 )
-from app.model.conflict import Conflict
-from app.model.elan_file import ElanFile
 from app.model.enums import ProjectPermission
-from app.model.invitation import Invitation
 from app.model.project import Project
-from app.model.tier import Tier
->>>>>>> 1e34d5eb
+
 
 logger = get_logger()
 

--- conflicted
+++ resolved
@@ -1,29 +1,4 @@
 from sqlalchemy.ext.asyncio import AsyncSession
-<<<<<<< HEAD
-from sqlalchemy.future import select
-
-from app.core.centralized_logging import get_logger
-from app.crud.annotation import delete_unused_annotation_values
-from app.model.annotation import Annotation
-from app.model.associations import (
-    CommentConflict,
-    CommentElanFile,
-    CommentProject,
-    ConflictOfElanFile,
-    ElanFileToProject,
-    ElanFileToTier,
-    ProjectAnnotStandard,
-    UserToProject,
-)
-from app.model.conflict import Conflict
-from app.model.elan_file import ElanFile
-from app.model.enums import ProjectPermission
-from app.model.invitation import Invitation
-from app.model.project import Project
-from app.model.tier import Tier
-=======
-
-from app.core.centralized_logging import get_logger
 from app.crud.annotation import delete_unused_annotation_values
 from app.crud.associations import delete_project_associations
 from app.crud.comment import delete_project_comments
@@ -35,7 +10,8 @@
 from app.model.enums import ProjectPermission
 from app.model.project import Project
 from app.utils.database import DatabaseUtils
->>>>>>> 734d1603
+
+from app.core.centralized_logging import get_logger
 
 logger = get_logger()
 
@@ -110,29 +86,4 @@
 
 
 async def project_exists_by_name(db: AsyncSession, project_name: str) -> bool:
-<<<<<<< HEAD
-    result = await db.execute(
-        select(Project).where(Project.project_name == project_name)
-    )
-    return result.scalars().first() is not None
-
-
-async def add_user_to_project(
-    db: AsyncSession,
-    user_id: int,
-    project_id: int,
-    permission: ProjectPermission = ProjectPermission.READ,
-) -> UserToProject:
-    """Add a user to a project with specified permission."""
-    user_to_project = UserToProject(
-        user_id=user_id,
-        project_id=project_id,
-        permission=permission,
-    )
-    db.add(user_to_project)
-    await db.commit()
-    await db.refresh(user_to_project)
-    return user_to_project
-=======
-    return await DatabaseUtils.exists(db, Project, "project_name", project_name)
->>>>>>> 734d1603
+    return await DatabaseUtils.exists(db, Project, "project_name", project_name)
"""Annotation CRUD operations - Pure database access layer."""

from decimal import Decimal

from sqlalchemy import and_, delete, insert, select
from sqlalchemy.ext.asyncio import AsyncSession
from sqlalchemy.orm import selectinload

from app.core.centralized_logging import get_logger
from app.model.annotation import Annotation
from app.model.annotation_value import AnnotationValue
<<<<<<< HEAD
=======
from app.utils.database import DatabaseUtils
>>>>>>> 734d1603

logger = get_logger()


async def delete_unused_annotation_values(db: AsyncSession) -> int:
    """Delete annotation values not referenced by any annotation."""
    try:
        subquery = select(Annotation.value_id)
        count = await DatabaseUtils.bulk_delete(
            db, AnnotationValue, ~AnnotationValue.value_id.in_(subquery)
        )
        logger.info(f"Deleted {count} unused AnnotationValue rows")
        return count
    except Exception:
        await db.rollback()
        raise


async def get_annotation_by_id(
    db: AsyncSession, annotation_id: str, elan_id: int
) -> Annotation | None:
<<<<<<< HEAD
    """Retrieve an annotation by ID.

    Args:
        db: Database session.
        annotation_id: The annotation ID to retrieve.

    Returns:
        The annotation object if found, otherwise None.

    """
    result = await db.execute(
        select(Annotation).filter(
            Annotation.annotation_id == annotation_id, Annotation.elan_id == elan_id
        )
    )
    return result.scalar_one_or_none()


async def get_annotations_by_tier(db: AsyncSession, tier_id: str) -> list[Annotation]:
    """Get all annotations for a specific tier.

    Args:
        db: Database session.
        tier_id: The tier ID to filter by.

    Returns:
        List of annotations for the tier, ordered by start time.

    """
    result = await db.execute(
        select(Annotation)
        .filter(Annotation.tier_id == tier_id)
        .order_by(Annotation.start_time)
    )
    return list(result.scalars().all())
=======
    """Retrieve an annotation by ID."""
    filters = {"annotation_id": annotation_id, "elan_id": elan_id}
    return await DatabaseUtils.get_one_by_filter(db, Annotation, filters)
>>>>>>> 734d1603


async def get_annotations_by_tier(db: AsyncSession, tier_id: int) -> list[Annotation]:
    """Get all annotations for a specific tier."""
    filters = {"tier_id": tier_id}
    order_by = [Annotation.start_time]
    return await DatabaseUtils.get_by_filter(db, Annotation, filters, order_by=order_by)


<<<<<<< HEAD
    Returns:
        List of annotations with their values for the tier, ordered by start time.

    """
=======
async def get_annotations_with_value_by_tier(db: AsyncSession, tier_id: int):
    """Get all annotations with their values for a specific tier."""
    # Ordering and eager loading not supported by DatabaseUtils, so use direct SQL
>>>>>>> 734d1603
    result = await db.execute(
        select(Annotation)
        .options(selectinload(Annotation.annotation_value))
        .filter(Annotation.tier_id == tier_id)
        .order_by(Annotation.start_time)
    )
    annotations = result.scalars().all()
    return annotations


async def get_annotations_by_time_range(
    db: AsyncSession, tier_id: int, start_time: Decimal, end_time: Decimal
) -> list[Annotation]:
    """Get annotations within a time range for a specific tier."""
    result = await db.execute(
        select(Annotation)
        .filter(
            and_(
                Annotation.tier_id == tier_id,
                Annotation.start_time >= start_time,
                Annotation.end_time <= end_time,
            )
        )
        .order_by(Annotation.start_time)
    )
    return list(result.scalars().all())


async def create_annotation_in_db(
    db: AsyncSession,
    annotation_id: str,
    elan_id: int,
    value_id: int,
    start_time: Decimal,
    end_time: Decimal,
    tier_id: int,
) -> Annotation:
    """Create a new annotation in the database."""
    annotation = Annotation(
        annotation_id=annotation_id,
        elan_id=elan_id,
        value_id=value_id,
        start_time=start_time,
        end_time=end_time,
        tier_id=tier_id,
    )
    return await DatabaseUtils.create_and_commit(db, annotation)


async def check_annotation_exists(
    db: AsyncSession, annotation_id: str, elan_id: int
) -> bool:
    filters = {"annotation_id": annotation_id, "elan_id": elan_id}
    return await DatabaseUtils.exists(
        db, Annotation, "annotation_id", annotation_id
    ) and await DatabaseUtils.exists(db, Annotation, "elan_id", elan_id)


async def delete_annotations_by_tier(db: AsyncSession, tier_id: int) -> int:
    """Delete all annotations for a tier."""
    try:
        count = await DatabaseUtils.bulk_delete(
            db, Annotation, Annotation.tier_id == tier_id
        )
        await delete_unused_annotation_values(db)
        return count
    except Exception:
        await db.rollback()
        raise


async def bulk_create_annotations(
    db: AsyncSession, tiers_data: list[dict], elan_id: int, value_map: dict[str, int]
) -> None:
    """Bulk create annotations for multiple tiers."""
    all_annotations = []
    for tier_data in tiers_data:
        tier_id = tier_data["tier_id"]
        for ann in tier_data["annotations"]:
            all_annotations.append(
                {
                    "annotation_id": ann["annotation_id"],
                    "elan_id": elan_id,
                    "value_id": value_map[ann["annotation_value"]],
                    "start_time": ann["start_time"],
                    "end_time": ann["end_time"],
                    "tier_id": tier_id,
                }
            )
    if all_annotations:
        await DatabaseUtils.bulk_insert(db, Annotation, all_annotations)<|MERGE_RESOLUTION|>--- conflicted
+++ resolved
@@ -7,12 +7,10 @@
 from sqlalchemy.orm import selectinload
 
 from app.core.centralized_logging import get_logger
+from app.core.centralized_logging import get_logger
 from app.model.annotation import Annotation
 from app.model.annotation_value import AnnotationValue
-<<<<<<< HEAD
-=======
 from app.utils.database import DatabaseUtils
->>>>>>> 734d1603
 
 logger = get_logger()
 
@@ -34,47 +32,9 @@
 async def get_annotation_by_id(
     db: AsyncSession, annotation_id: str, elan_id: int
 ) -> Annotation | None:
-<<<<<<< HEAD
-    """Retrieve an annotation by ID.
-
-    Args:
-        db: Database session.
-        annotation_id: The annotation ID to retrieve.
-
-    Returns:
-        The annotation object if found, otherwise None.
-
-    """
-    result = await db.execute(
-        select(Annotation).filter(
-            Annotation.annotation_id == annotation_id, Annotation.elan_id == elan_id
-        )
-    )
-    return result.scalar_one_or_none()
-
-
-async def get_annotations_by_tier(db: AsyncSession, tier_id: str) -> list[Annotation]:
-    """Get all annotations for a specific tier.
-
-    Args:
-        db: Database session.
-        tier_id: The tier ID to filter by.
-
-    Returns:
-        List of annotations for the tier, ordered by start time.
-
-    """
-    result = await db.execute(
-        select(Annotation)
-        .filter(Annotation.tier_id == tier_id)
-        .order_by(Annotation.start_time)
-    )
-    return list(result.scalars().all())
-=======
     """Retrieve an annotation by ID."""
     filters = {"annotation_id": annotation_id, "elan_id": elan_id}
     return await DatabaseUtils.get_one_by_filter(db, Annotation, filters)
->>>>>>> 734d1603
 
 
 async def get_annotations_by_tier(db: AsyncSession, tier_id: int) -> list[Annotation]:
@@ -84,16 +44,17 @@
     return await DatabaseUtils.get_by_filter(db, Annotation, filters, order_by=order_by)
 
 
-<<<<<<< HEAD
+async def get_annotations_with_value_by_tier(db: AsyncSession, tier_id: int):
+    """Get all annotations with their values for a specific tier.
+
+    Args:
+        db: Database session.
+        tier_id: The tier ID to filter by.
+
     Returns:
         List of annotations with their values for the tier, ordered by start time.
 
     """
-=======
-async def get_annotations_with_value_by_tier(db: AsyncSession, tier_id: int):
-    """Get all annotations with their values for a specific tier."""
-    # Ordering and eager loading not supported by DatabaseUtils, so use direct SQL
->>>>>>> 734d1603
     result = await db.execute(
         select(Annotation)
         .options(selectinload(Annotation.annotation_value))

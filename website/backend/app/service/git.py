import os
import shutil
import subprocess
from datetime import datetime
from pathlib import Path
<<<<<<< HEAD
from typing import Any

=======
from typing import Any, Dict

from app.core.centralized_logging import get_logger
from app.core.config import ELAN_PROJECTS_BASE_PATH
from app.db.database import get_session_maker
>>>>>>> 7dce578e
from fastapi import UploadFile
from sqlalchemy.ext.asyncio import AsyncSession
from sqlalchemy.future import select

from app.core.centralized_logging import get_logger
from app.core.config import ELAN_PROJECTS_BASE_PATH
from app.crud.project import (
    create_project_db,
    delete_project_db,
    list_projects_by_instance,
    project_exists_by_name,
)
from app.service.elan import ElanService
from app.service.git_diff_parser import GitDiffParser
from app.service.git_operations import (
    FileUploadProcessor,
    GitBranchManager,
    GitCommandRunner,
    GitDiffAnalyzer,
    GitMerger,
    delete_project_folder,
)

logger = get_logger()


class GitService:
    """Service for managing Git operations for ELAN projects."""

    def __init__(self, base_path: str | None = None) -> None:
        """Initialize the Git service.

        Args:
            base_path: Custom base path for projects. If None, uses config value.

        """
        if base_path is None:
            current_file = Path(__file__)
            elanora_root = current_file.parent.parent.parent.parent.parent
            self.base_path = elanora_root / ELAN_PROJECTS_BASE_PATH
        else:
            self.base_path = Path(base_path)

        self.base_path.mkdir(parents=True, exist_ok=True)

    def check_git_availability(self) -> dict[str, Any]:
        """Check if Git is available on the system."""
        try:
            runner = GitCommandRunner(self.base_path)
            result = runner.run(["--version"])
            return {
                "git_available": result.returncode == 0,
                "version": result.stdout.strip() if result.returncode == 0 else None,
                "status": "ready" if result.returncode == 0 else "error",
            }
        except FileNotFoundError:
            return {
                "git_available": False,
                "version": None,
                "status": "missing",
                "error": "Git not installed",
            }

    async def create_project(
        self,
        project_name: str,
        description: str,
        db: AsyncSession,
        user_id: int,
        instance_id: int = 1,
    ) -> dict[str, Any]:
        """Create a new project with Git repository and description."""
        project_path = self.base_path / project_name
<<<<<<< HEAD
        logger.info(f"Creating project '{project_name}' at {project_path}")
=======

        logger.info(f"Checking if project folder exists: {project_path}")
        logger.info(f"Folder exists? {project_path.exists()}")

>>>>>>> 7dce578e
        if project_path.exists():
            logger.warning(f"Project folder '{project_path}' already exists.")
            raise ValueError(f"Project '{project_name}' already exists")

        exists = await project_exists_by_name(db, project_name)
        logger.info(f"Checking if project exists in DB: {project_name} -> {exists}")
        if exists:
            logger.warning(f"Project '{project_name}' already exists in the database.")
            raise ValueError(f"Project '{project_name}' already exists")

        try:
            # Create project directory
            project_path.mkdir(parents=True, exist_ok=True)

            runner = GitCommandRunner(project_path)

            # Initialize Git repository
            runner.init_repo()

            # Create project structure
            (project_path / "elan_files").mkdir(exist_ok=True)

            # Create .gitignore to only track .eaf files in elan_files/
            gitignore_content = (
                "*\n!.gitignore\n!README.md\n!elan_files/\n!elan_files/*.eaf\n"
            )
            with open(project_path / ".gitignore", "w", encoding="utf-8") as f:
                f.write(gitignore_content)

            # Create README
            readme_content = self._create_readme(project_name, description)
            with open(project_path / "README.md", "w", encoding="utf-8") as f:
                f.write(readme_content)

            # Initial commit
            runner.add_all()
            runner.commit("Initial project setup")

            # Paths
            central_githooks = project_path.parent / ".githooks"
            hooks_dir = project_path / ".git" / "hooks"
            hooks_dir.mkdir(parents=True, exist_ok=True)

            # Install all hooks found in the central .githooks
            for hook_file in central_githooks.iterdir():
                if hook_file.is_file():
                    hook_name = hook_file.name
                    hook_dest = hooks_dir / hook_name

                    # Read template and substitute variables
                    with open(hook_file, encoding="utf-8") as f:
                        hook_content = f.read()
                    hook_content = (
                        hook_content.replace("{{REPO_NAME}}", project_name)
                        .replace("{{WORK_TREE}}", str(project_path))
                        .replace("{{GIT_DIR}}", str(project_path / ".git"))
                    )
                    with open(hook_dest, "w", encoding="utf-8") as f:
                        f.write(hook_content)
                    os.chmod(hook_dest, 0o775)

            # Save to database
            await create_project_db(
                db=db,
                project_name=project_name,
                description=description,
                project_path=str(project_path),
                instance_id=instance_id,
                creator_user_id=user_id,
            )

            return {
                "project_name": project_name,
                "path": str(project_path),
                "status": "created",
                "git_initialized": True,
                "created_at": datetime.now().isoformat(),
            }

        except Exception as e:
            raise RuntimeError(f"Project creation failed: {e}") from e

    def get_project_status(self, project_name: str) -> dict[str, Any]:
        """Get Git status of a project."""
        project_path = self.base_path / project_name

        if not project_path.exists():
            raise FileNotFoundError(f"Project '{project_name}' not found")

        try:
            runner = GitCommandRunner(project_path)

            # Get Git status
            files = self._parse_git_status(runner.get_status())

            # Get recent commits
            commits = self._get_recent_commits(project_path)

            # Check for conflicts
            conflicts = self._check_for_conflicts(project_path)

            return {
                "project_name": project_name,
                "files": files,
                "recent_commits": commits,
                "conflicts": conflicts,
                "status": "ok",
            }

        except Exception as e:
            raise RuntimeError(f"Git status check failed: {e}") from e

    # TODO: error 500 when commiting file that is already in folder projects
    def commit_changes(
        self, project_name: str, commit_message: str, user_name: str = "user"
    ) -> dict[str, Any]:
        """Commit changes to a project."""
        project_path = self.base_path / project_name

        if not project_path.exists():
            raise FileNotFoundError(f"Project '{project_name}' not found")

        try:
            runner = GitCommandRunner(project_path)

            # Check if there are changes to commit
            if not runner.get_status().strip():
                raise ValueError("No changes to commit")

            # Add all changes
            runner.add_all()

            # Commit with user info
            full_message = f"{commit_message}\n\nCommitted by: {user_name}"
            runner.commit(full_message)

            # Get commit hash
            commit_hash = runner.get_commit_hash()

            return {
                "project_name": project_name,
                "message": commit_message,
                "commit_hash": commit_hash,
                "status": "committed",
                "committed_at": datetime.now().isoformat(),
            }

        except Exception as e:
            raise RuntimeError(f"Commit failed: {e}") from e

    async def add_elan_files(
        self,
        project_name: str,
        files: list[UploadFile],
        db: AsyncSession,
        user_id: int,
        user_name: str = "user",
    ) -> dict[str, Any]:
        """Add multiple ELAN files to the project with branch-based workflow."""
        project_path = self.base_path / project_name
        logger.info(f"Adding {len(files)} ELAN files to project: {project_name}")

        self._validate_upload_request(project_path, files)

        try:
            # Setup Git environment
            self._configure_git_user(project_path, user_name)
            existing_files = self._get_existing_files(project_path, files)

            # Initialize managers
            branch_manager = GitBranchManager(project_path)
            file_processor = FileUploadProcessor(project_path)
            diff_analyzer = GitDiffAnalyzer(project_path)
            merger = GitMerger(project_path)

            # Create branch and process files
            branch_name = branch_manager.create_upload_branch(user_name, len(files))
            uploaded_files, failed_files = await file_processor.process_files(
                files, existing_files
            )

            if not uploaded_files:
                raise RuntimeError("No files were successfully uploaded")

            # Commit and attempt merge
            file_processor.commit_files(uploaded_files, user_name)
            merge_result = await self._attempt_merge(
                branch_manager,
                diff_analyzer,
                merger,
                branch_name,
                db=db,
                user_id=user_id,
                project_path=project_path,
                project_name=project_name,
            )

            # Build response
            return self._build_upload_response(
                project_name,
                branch_name,
                uploaded_files,
                failed_files,
                existing_files,
                merge_result,
            )

        except subprocess.CalledProcessError as e:
            self._cleanup_on_error(project_path)
            raise RuntimeError(f"Failed to add ELAN files: {e}") from e
        except Exception as e:
            logger.error(f"Batch file operation failed: {e}")
            raise RuntimeError(f"Failed to add ELAN files: {e}") from e

    async def list_projects(self, db: AsyncSession, instance_id: int) -> list[str]:
        projects = await list_projects_by_instance(db, instance_id)
        return [p.project_name for p in projects]

    async def init_project_from_folder_upload(
        self,
        project_name: str,
        description: str,
        files: list[UploadFile],
        db: AsyncSession,
        user_id: int,
    ) -> dict:
        # Create the project at the usual path
        project_path = self.base_path / project_name
        elan_files_dir = project_path / "elan_files"
        if project_path.exists():
            raise ValueError(f"Project '{project_name}' already exists")
        project_path.mkdir(parents=True, exist_ok=True)
        elan_files_dir.mkdir(parents=True, exist_ok=True)

        # Save only .eaf files, preserving folder structure
        for file in files:
            if not file.filename or not file.filename.lower().endswith(".eaf"):
                continue
            # file.filename is the relative path (e.g., "subfolder/file.eaf")
            dest_path = elan_files_dir / file.filename
            dest_path.parent.mkdir(parents=True, exist_ok=True)
            with open(dest_path, "wb") as f:
                shutil.copyfileobj(file.file, f)

        # Initialize git repo, commit, and register in DB (reuse your existing logic)
        runner = GitCommandRunner(project_path)
        runner.init_repo()
        runner.add_all()
        runner.commit("Initial commit from uploaded folder")

        await create_project_db(
            db=db,
            project_name=project_name,
            description=description,
            project_path=str(project_path),
            instance_id=1,
            creator_user_id=user_id,
        )

        # Parse and store ELAN files in DB
        elan_service = ElanService(db)
        elan_files = list(elan_files_dir.rglob("*.eaf"))
        for elan_file in elan_files:
            await elan_service.process_single_file(
                str(elan_file), user_id, project_name
            )

        return {
            "project_name": project_name,
            "path": str(project_path),
            "status": "initialized",
            "git_initialized": True,
            "created_at": datetime.now().isoformat(),
        }

    async def _sync_elan_files_with_db(
        self, project_path: Path, db: AsyncSession, user_id: int, project_name: str
    ):
        """Parse all .eaf files in the project and update the database."""
        elan_service = ElanService(db)
        elan_files = [f for f in (project_path / "elan_files").glob("*.eaf")]
        for elan_file in elan_files:
            await elan_service.process_single_file(
                str(elan_file), user_id, project_name
            )

    def _validate_upload_request(
        self, project_path: Path, files: list[UploadFile]
    ) -> None:
        """Validate the upload request."""
        if not project_path.exists():
            raise FileNotFoundError("Project not found")
        if not files:
            raise ValueError("No files provided")
        for file in files:
            if not file.filename:
                raise ValueError("All files must have filenames")

    def _get_existing_files(
        self, project_path: Path, files: list[UploadFile]
    ) -> list[str]:
        """Get list of files that already exist in Git repository."""
        existing_files = []
        runner = GitCommandRunner(project_path)

        # Get files tracked by Git
        try:
            tracked_result = runner.run(["ls-files", "elan_files/"])
            tracked_files = set(tracked_result.stdout.strip().splitlines())
            logger.debug(f"Git tracked files: {tracked_files}")
        except Exception:
            tracked_files = set()

        for file in files:
            filename = file.filename if file.filename is not None else ""
            if filename:
                git_path = f"elan_files/{filename}"
                if git_path in tracked_files:
                    existing_files.append(filename)
                    logger.debug(f"File {filename} exists in Git repository")

        logger.info(
            f"Found {len(existing_files)} existing files in Git out of {len(files)} uploads"
        )
        return existing_files

    async def _attempt_merge(
        self,
        branch_manager: GitBranchManager,
        diff_analyzer: GitDiffAnalyzer,
        merger: GitMerger,
        branch_name: str,
        db: AsyncSession,
        user_id: int,
        project_path: Path,
        project_name: str,
    ) -> dict[str, Any]:
        logger.info(f"Attempting to merge branch '{branch_name}' to master branch")
        """Attempt to merge the upload branch with selective merge strategy."""
        logger.info(
            f"Attempting selective merge of branch '{branch_name}' to main branch"
        )
        diff_parser = GitDiffParser()
        branch_manager.switch_to_master()
        analysis = diff_analyzer.analyze_merge_differences(branch_name, diff_parser)

        # Use selective merge instead of auto_merge_if_safe
        merge_result = merger.selective_merge_with_conflict_isolation(
            branch_name, analysis
        )

        if merge_result["status"] in (
            "merged_successfully",
            "selective_merge_completed",
        ):
            # If merge was successful, delete the branch
            branch_manager.delete_branch(branch_name)
            # --- Sync DB with merged ELAN files ---
            if db and user_id and project_path:
                await self._sync_elan_files_with_db(
                    project_path, db, user_id, project_name
                )

        logger.info(f"Merge result: {merge_result['status']}")
        return merge_result

    def _build_upload_response(
        self,
        project_name: str,
        branch_name: str,
        uploaded_files,
        failed_files,
        existing_files: list[str],
        merge_result: dict[str, Any],
    ) -> dict[str, Any]:
        """Build the upload response."""
        # Determine final status based on new selective merge results
        if merge_result["status"] == "merged_successfully":
            final_status = "uploaded_and_merged"
        elif merge_result["status"] == "selective_merge_completed":
            final_status = "partially_merged_with_conflicts"
        elif merge_result.get("has_conflicts", False):
            final_status = "uploaded_with_conflicts"
        else:
            final_status = "uploaded_pending_review"

        response = {
            "project_name": project_name,
            "branch_name": branch_name,
            "uploaded_files": [self._convert_upload_result(f) for f in uploaded_files],
            "failed_files": [self._convert_upload_result(f) for f in failed_files],
            "total_uploaded": len(uploaded_files),
            "total_failed": len(failed_files),
            "existing_files_updated": len(existing_files),
            "new_files_added": len(uploaded_files) - len(existing_files),
            "merge_status": merge_result["status"],
            "has_conflicts": merge_result.get("has_conflicts", False),
            "conflicts": merge_result.get("file_changes", []),
            "new_files_in_merge": merge_result.get("new_files", []),
            "modified_files_in_merge": merge_result.get("modified_files", []),
            # Add new selective merge fields
            "merged_files": merge_result.get("merged_files", []),
            "conflict_files": merge_result.get("conflict_files", []),
            "conflict_branch": merge_result.get("conflict_branch"),
            "status": final_status,
            "uploaded_at": datetime.now().isoformat(),
            "message": merge_result.get("message", "Batch upload completed"),
        }

        return response

    def _convert_upload_result(self, result) -> dict:
        """Convert FileUploadResult to dict for response."""
        if hasattr(result, "success"):  # FileUploadResult object
            return {
                "filename": result.filename,
                "size": result.size,
                "existed": result.existed,
            }
        return result  # Already a dict

    def _cleanup_on_error(self, project_path: Path) -> None:
        """Cleanup on error - try to return to master branch."""
        try:
            subprocess.run(
                ["git", "checkout", "master"],
                cwd=project_path,
                check=False,
            )
        except:
            pass

    def get_branches(self, project_name: str) -> dict[str, Any]:
        """Get all branches for a project."""
        project_path = self.base_path / project_name

        if not project_path.exists():
            raise FileNotFoundError(f"Project '{project_name}' not found")

        try:
            runner = GitCommandRunner(project_path)
            branches_raw = runner.get_branches()
            branches = []
            current_branch = None

            for line in branches_raw:
                line = line.strip()
                if line.startswith("* "):
                    current_branch = line[2:]
                    branches.append({"name": current_branch, "is_current": True})
                elif line and not line.startswith("remotes/"):
                    branches.append({"name": line, "is_current": False})

            return {
                "project_name": project_name,
                "branches": branches,
                "current_branch": current_branch,
            }

        except Exception as e:
            raise RuntimeError(f"Failed to get branches: {e}") from e

    async def resolve_conflicts(
        self,
        project_name: str,
        branch_name: str,
        resolution_strategy: str,
        db: AsyncSession,
        user_id: int,
    ) -> dict[str, Any]:
        """Resolve conflicts and merge a branch, then sync ELAN files with DB."""
        project_path = self.base_path / project_name

        if not project_path.exists():
            raise FileNotFoundError(f"Project '{project_name}' not found")

        try:
            runner = GitCommandRunner(project_path)
            result = runner.resolve_conflicts(branch_name, resolution_strategy)

            # --- Sync DB with merged ELAN files ---
            await self._sync_elan_files_with_db(project_path, db, user_id, project_name)

            return {
                "project_name": project_name,
                **result,
                "resolved_at": datetime.now().isoformat(),
            }

        except Exception as e:
            raise RuntimeError(f"Failed to resolve conflicts: {e}") from e

    def _configure_git_user(self, project_path: Path, instance_name: str) -> None:
        runner = GitCommandRunner(project_path)
        runner.configure_user(instance_name)

    def _detect_merge_conflicts(self, project_path: Path) -> list[dict[str, str]]:
        """Detect and parse merge conflicts."""
        try:
            # Get files with conflicts
            result = subprocess.run(
                ["git", "diff", "--name-only", "--diff-filter=U"],
                cwd=project_path,
                capture_output=True,
                text=True,
                check=False,
            )

            conflicts = []
            if result.stdout:
                for filename in result.stdout.strip().split("\n"):
                    if filename.strip():
                        # Get conflict details for each file
                        conflict_details = self._get_conflict_details(
                            project_path, filename.strip()
                        )
                        conflicts.append(
                            {
                                "filename": filename.strip(),
                                "type": "content_conflict",
                                "details": conflict_details,
                            }
                        )

            return conflicts

        except subprocess.CalledProcessError:
            return []

    def _get_conflict_details(
        self, project_path: Path, filename: str
    ) -> dict[str, Any]:
        """Get detailed information about a specific conflict."""
        try:
            # Get the conflict markers and content
            file_path = project_path / filename
            if file_path.exists():
                with open(file_path, encoding="utf-8", errors="ignore") as f:
                    content = f.read()

                # Count conflict markers
                conflict_markers = content.count("<<<<<<< HEAD")

                return {
                    "conflict_markers_count": conflict_markers,
                    "file_size": len(content),
                    "has_binary_conflict": "<<<<<<< HEAD"
                    not in content,  # Binary files won't have text markers
                }

            return {"error": "File not found"}

        except Exception as e:
            return {"error": str(e)}

    def _create_readme(self, project_name: str, description: str) -> str:
        """Generate README content for a new project."""
        return f"# {project_name}\nThis is the ELAN project '{project_name}'.\n#### Description of the project:\n{description}\n"

    def _parse_git_status(self, status_output: str) -> list[dict[str, str]]:
        """Parse the output of 'git status --porcelain'."""
        files = []
        for line in status_output.strip().splitlines():
            if not line:
                continue
            status = line[:2].strip()
            filename = line[3:].strip()
            files.append({"filename": filename, "status": status})
        return files

    def _get_recent_commits(
        self, project_path: Path, count: int = 5
    ) -> list[dict[str, str]]:
        """Get recent commits for the project."""
        runner = GitCommandRunner(project_path)
        result = runner.get_log(count)
        commits = []
        for line in result.strip().splitlines():
            parts = line.split("|", 3)
            if len(parts) == 4:
                commits.append(
                    {
                        "hash": parts[0],
                        "author": parts[1],
                        "date": parts[2],
                        "message": parts[3],
                    }
                )
        return commits

    def _check_for_conflicts(self, project_path: Path) -> list[dict[str, str]]:
        """Check for merge conflicts in the project."""
        return self._detect_merge_conflicts(project_path)

    def checkout_branch(self, project_name: str, branch_name: str) -> dict[str, str]:
        """Switch to a different branch in the given project."""
        project_path = self.base_path / project_name
        if not project_path.exists():
            raise FileNotFoundError(f"Project '{project_name}' not found")
        try:
            runner = GitCommandRunner(project_path)
            runner.checkout(branch_name)
            return {
                "project_name": project_name,
                "branch_name": branch_name,
                "status": "checked_out",
                "message": f"Switched to branch '{branch_name}' in project '{project_name}'.",
            }
        except Exception as e:
            raise RuntimeError(f"Failed to checkout branch: {e}") from e

    async def list_project_files(self, project_name: str) -> dict[str, Any]:
        """Return a tree of .eaf files and folders containing .eaf files for the given project,
        always from the master branch. Restore the previous branch after listing.
        """
        project_path = self.base_path / project_name
        elan_files_dir = project_path / "elan_files"
        if not elan_files_dir.exists():
            raise FileNotFoundError(
                f"Project '{project_name}' does not have an 'elan_files' directory."
            )

        runner = GitCommandRunner(project_path)

        # Detect current branch
        current_branch = None
        try:
            branches_raw = runner.get_branches()
            for line in branches_raw:
                line = line.strip()
                if line.startswith("* "):
                    current_branch = line[2:]
                    break
        except Exception:
            current_branch = None

        # Checkout master branch before listing files
        runner.checkout("master")

        def build_tree(path: Path) -> dict | None:
            if path.is_file():
                if path.suffix.lower() == ".eaf":
                    return {"name": path.name, "type": "file"}
                return None
            children = []
            for child in sorted(
                path.iterdir(), key=lambda p: (not p.is_dir(), p.name.lower())
            ):
                subtree = build_tree(child)
                if subtree:
                    children.append(subtree)
            if children:
                return {"name": path.name, "type": "folder", "children": children}
            return None

        tree = build_tree(elan_files_dir)

        # Restore previous branch if needed
        if current_branch and current_branch != "master":
            try:
                runner.checkout(current_branch)
            except Exception:
                pass

        return {"tree": tree}

    async def synchronize_project(
        self, project_name: str, db: AsyncSession, user_id: int
    ):
        """
        - Checkout master branch
        - Add/commit new/changed .eaf files in elan_files/
        - Parse all .eaf files and update the DB
        """
        project_path = self.base_path / project_name
        elan_files_dir = project_path / "elan_files"
        runner = GitCommandRunner(project_path)

        # Work on master branch
        current_branch = None
        try:
            branches_raw = runner.get_branches()
            for line in branches_raw:
                line = line.strip()
                if line.startswith("* "):
                    current_branch = line[2:]
                    break
        except Exception:
            pass
        if current_branch != "master":
            runner.checkout("master")

        # Add and commit new/changed .eaf files
        runner.add_all()
        if runner.get_status().strip():
            runner.commit("Synchronize .eaf files from filesystem")

        elan_service = ElanService(db)
        elan_files = list(elan_files_dir.rglob("*.eaf"))
        for elan_file in elan_files:
            await elan_service.process_single_file(
                str(elan_file), user_id, project_name
            )

        # Restore previous branch
        if current_branch and current_branch != "master":
            try:
                runner.checkout(current_branch)
            except Exception:
                pass

        return (
            f"Synchronized {len(elan_files)} .eaf files for project '{project_name}'."
        )

    async def delete_project(self, project_name: str, db: AsyncSession, user_id: int):
        logger.info(f"Starting deletion of project: {project_name}")
        # Remove all DB artifacts (project, files, annotations, etc.)
        try:
            await delete_project_db(db, project_name)
            logger.info(f"Database records deleted for project: {project_name}")
        except Exception as db_exc:
            logger.error(
                f"Failed to delete project from DB: {project_name} | Error: {db_exc}"
            )
            raise

        # Remove the project folder from disk
        project_path = self.base_path / project_name
        delete_project_folder(project_path)<|MERGE_RESOLUTION|>--- conflicted
+++ resolved
@@ -3,22 +3,15 @@
 import subprocess
 from datetime import datetime
 from pathlib import Path
-<<<<<<< HEAD
 from typing import Any
-
-=======
-from typing import Any, Dict
 
 from app.core.centralized_logging import get_logger
 from app.core.config import ELAN_PROJECTS_BASE_PATH
 from app.db.database import get_session_maker
->>>>>>> 7dce578e
 from fastapi import UploadFile
 from sqlalchemy.ext.asyncio import AsyncSession
 from sqlalchemy.future import select
 
-from app.core.centralized_logging import get_logger
-from app.core.config import ELAN_PROJECTS_BASE_PATH
 from app.crud.project import (
     create_project_db,
     delete_project_db,
@@ -86,14 +79,10 @@
     ) -> dict[str, Any]:
         """Create a new project with Git repository and description."""
         project_path = self.base_path / project_name
-<<<<<<< HEAD
         logger.info(f"Creating project '{project_name}' at {project_path}")
-=======
-
         logger.info(f"Checking if project folder exists: {project_path}")
         logger.info(f"Folder exists? {project_path.exists()}")
 
->>>>>>> 7dce578e
         if project_path.exists():
             logger.warning(f"Project folder '{project_path}' already exists.")
             raise ValueError(f"Project '{project_name}' already exists")

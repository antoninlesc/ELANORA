import os
import shutil
import subprocess
from datetime import datetime
from pathlib import Path
from typing import Any

from fastapi import UploadFile
from sqlalchemy.ext.asyncio import AsyncSession

from app.core.centralized_logging import get_logger
from app.core.config import ELAN_PROJECTS_BASE_PATH
from app.crud.project import (
    create_project_db,
    delete_project_db,
    get_project_by_name,
    list_projects_by_instance,
    project_exists_by_name,
)
<<<<<<< HEAD
from app.crud.conflicts import save_git_conflicts, get_git_conflicts_for_branch
from app.model.enums import ConflictStatus

=======
>>>>>>> 734d1603
from app.service.elan import ElanService
from app.service.git_diff_parser import GitDiffParser
from app.service.git_operations import (
    FileUploadProcessor,
    GitBranchManager,
    GitCommandRunner,
    GitDiffAnalyzer,
    GitMerger,
    delete_project_folder,
)
from app.utils.project_setup_utils import (
    copy_githooks,
    create_gitignore,
    create_project_structure,
    create_readme,
)

logger = get_logger()


class GitService:
    """Service for managing Git operations for ELAN projects."""

    def __init__(self, base_path: str | None = None) -> None:
        """Initialize the Git service.

        Args:
            base_path: Custom base path for projects. If None, uses config value.

        """
        if base_path is None:
            current_file = Path(__file__)
            elanora_root = current_file.parent.parent.parent.parent.parent
            self.base_path = elanora_root / ELAN_PROJECTS_BASE_PATH
        else:
            self.base_path = Path(base_path)

        self.base_path.mkdir(parents=True, exist_ok=True)

    def check_git_availability(self) -> dict[str, Any]:
        """Check if Git is available on the system."""
        try:
            runner = GitCommandRunner(self.base_path)
            result = runner.run(["--version"])
            return {
                "git_available": result.returncode == 0,
                "version": result.stdout.strip() if result.returncode == 0 else None,
                "status": "ready" if result.returncode == 0 else "error",
            }
        except FileNotFoundError:
            return {
                "git_available": False,
                "version": None,
                "status": "missing",
                "error": "Git not installed",
            }

    async def create_project(
        self,
        project_name: str,
        description: str,
        db: AsyncSession,
        user_id: int,
        instance_id: int = 1,
    ) -> dict[str, Any]:
        """Create a new project with Git repository and description."""
        project_path = self.base_path / project_name

        logger.info(f"Checking if project folder exists: {project_path}")
        logger.info(f"Folder exists? {project_path.exists()}")

        if project_path.exists():
            logger.warning(f"Project folder '{project_path}' already exists.")
            raise ValueError(f"Project '{project_name}' already exists")

        exists = await project_exists_by_name(db, project_name)
        logger.info(f"Checking if project exists in DB: {project_name} -> {exists}")
        if exists:
            logger.warning(f"Project '{project_name}' already exists in the database.")
            raise ValueError(f"Project '{project_name}' already exists")

        try:
            # Create project directory and structure
            create_project_structure(project_path)

            runner = GitCommandRunner(project_path)
            runner.init_repo()

            # Create .gitignore and README
            create_gitignore(project_path)
            create_readme(project_path, project_name)

            # Copy githooks
            copy_githooks(project_path, project_name)

            # Initial commit
            runner.add_all()
            runner.commit("Initial project setup")

            # Paths
            central_githooks = project_path.parent / ".githooks"
            hooks_dir = project_path / ".git" / "hooks"
            hooks_dir.mkdir(parents=True, exist_ok=True)

            # Install all hooks found in the central .githooks
            for hook_file in central_githooks.iterdir():
                if hook_file.is_file():
                    hook_name = hook_file.name
                    hook_dest = hooks_dir / hook_name

                    # Read template and substitute variables
                    with open(hook_file, encoding="utf-8") as f:
                        hook_content = f.read()
                    hook_content = (
                        hook_content.replace("{{REPO_NAME}}", project_name)
                        .replace("{{WORK_TREE}}", str(project_path))
                        .replace("{{GIT_DIR}}", str(project_path / ".git"))
                    )
                    with open(hook_dest, "w", encoding="utf-8") as f:
                        f.write(hook_content)
                    os.chmod(hook_dest, 0o775)

            # Save to database
            await create_project_db(
                db=db,
                project_name=project_name,
                description=description,
                project_path=str(project_path),
                instance_id=instance_id,
                creator_user_id=user_id,
            )

            return {
                "project_name": project_name,
                "path": str(project_path),
                "status": "created",
                "git_initialized": True,
                "created_at": datetime.now().isoformat(),
            }

        except Exception as e:
            raise RuntimeError(f"Project creation failed: {e}") from e

    def get_project_status(self, project_name: str) -> dict[str, Any]:
        """Get Git status of a project."""
        project_path = self.base_path / project_name

        if not project_path.exists():
            raise FileNotFoundError(f"Project '{project_name}' not found")

        try:
            runner = GitCommandRunner(project_path)

            # Get Git status
            files = self._parse_git_status(runner.get_status())

            # Get recent commits
            commits = self._get_recent_commits(project_path)

            # Check for conflicts
            conflicts = self._check_for_conflicts(project_path)

            return {
                "project_name": project_name,
                "files": files,
                "recent_commits": commits,
                "conflicts": conflicts,
                "status": "ok",
            }

        except Exception as e:
            raise RuntimeError(f"Git status check failed: {e}") from e

    # TODO: error 500 when commiting file that is already in folder projects
    def commit_changes(
        self, project_name: str, commit_message: str, user_name: str = "user"
    ) -> dict[str, Any]:
        """Commit changes to a project."""
        project_path = self.base_path / project_name

        if not project_path.exists():
            raise FileNotFoundError(f"Project '{project_name}' not found")

        try:
            runner = GitCommandRunner(project_path)

            # Check if there are changes to commit
            if not runner.get_status().strip():
                raise ValueError("No changes to commit")

            # Add all changes
            runner.add_all()

            # Commit with user info
            full_message = f"{commit_message}\n\nCommitted by: {user_name}"
            runner.commit(full_message)

            # Get commit hash
            commit_hash = runner.get_commit_hash()

            return {
                "project_name": project_name,
                "message": commit_message,
                "commit_hash": commit_hash,
                "status": "committed",
                "committed_at": datetime.now().isoformat(),
            }

        except Exception as e:
            raise RuntimeError(f"Commit failed: {e}") from e

    async def add_elan_files(
        self,
        project_name: str,
        files: list[UploadFile],
        db: AsyncSession,
        user_id: int,
        user_name: str = "user",
    ) -> dict[str, Any]:
        """Add multiple ELAN files to the project with branch-based workflow."""
        project_path = self.base_path / project_name
        logger.info(f"Adding {len(files)} ELAN files to project: {project_name}")

        self._validate_upload_request(project_path, files)

        try:
            # Setup Git environment
            self._configure_git_user(project_path, user_name)
            existing_files = self._get_existing_files(project_path, files)

            # Initialize managers
            branch_manager = GitBranchManager(project_path)
            file_processor = FileUploadProcessor(project_path)
            diff_analyzer = GitDiffAnalyzer(project_path)
            merger = GitMerger(project_path)

            # Create branch and process files
            branch_name = branch_manager.create_upload_branch(user_name, len(files))
            uploaded_files, failed_files = await file_processor.process_files(
                files, existing_files
            )

            if not uploaded_files:
                raise RuntimeError("No files were successfully uploaded")

            # Commit and attempt merge
            file_processor.commit_files(uploaded_files, user_name)
            merge_result = await self._attempt_merge(
                branch_manager,
                diff_analyzer,
                merger,
                branch_name,
                db=db,
                user_id=user_id,
                project_path=project_path,
            )

            # Build response
            return self._build_upload_response(
                project_name,
                branch_name,
                uploaded_files,
                failed_files,
                existing_files,
                merge_result,
            )

        except subprocess.CalledProcessError as e:
            self._cleanup_on_error(project_path)
            raise RuntimeError(f"Failed to add ELAN files: {e}") from e
        except Exception as e:
            logger.error(f"Batch file operation failed: {e}")
            raise RuntimeError(f"Failed to add ELAN files: {e}") from e

    async def list_projects(self, db: AsyncSession, instance_id: int) -> list[str]:
        projects = await list_projects_by_instance(db, instance_id)
        return [p.project_name for p in projects]

    async def init_project_from_folder_upload(
        self,
        project_name: str,
        description: str,
        files: list[UploadFile],
        db: AsyncSession,
        user_id: int,
    ) -> dict:
        # Create the project at the usual path
        project_path = self.base_path / project_name
        elan_files_dir = project_path / "elan_files"
        if project_path.exists():
            raise ValueError(f"Project '{project_name}' already exists")
        project_path.mkdir(parents=True, exist_ok=True)
        elan_files_dir.mkdir(parents=True, exist_ok=True)

        # Save only .eaf files, preserving folder structure
        for file in files:
            if not file.filename or not file.filename.lower().endswith(".eaf"):
                continue
            # file.filename is the relative path (e.g., "subfolder/file.eaf")
            dest_path = elan_files_dir / Path(file.filename).name
            with open(dest_path, "wb") as f:
                shutil.copyfileobj(file.file, f)

        # Initialize git repo, commit, and register in DB (reuse your existing logic)
        runner = GitCommandRunner(project_path)
        runner.init_repo()
        runner.add_all()
        runner.commit("Initial commit from uploaded folder")

        await create_project_db(
            db=db,
            project_name=project_name,
            description=description,
            project_path=str(project_path),
            instance_id=1,
            creator_user_id=user_id,
        )

        # Parse and store ELAN files in DB
        elan_service = ElanService(db)
        elan_files = list(elan_files_dir.rglob("*.eaf"))
        for elan_file in elan_files:
            await elan_service.process_single_file(
                str(elan_file), user_id, project_name
            )

        return {
            "project_name": project_name,
            "path": str(project_path),
            "status": "initialized",
            "git_initialized": True,
            "created_at": datetime.now().isoformat(),
        }

    async def _sync_elan_files_with_db(
        self, project_path: Path, db: AsyncSession, user_id: int, project_name: str
    ):
        """Parse all .eaf files in the project and update the database."""
        elan_service = ElanService(db)
        elan_files = [f for f in (project_path / "elan_files").glob("*.eaf")]
        for elan_file in elan_files:
            await elan_service.process_single_file(
                str(elan_file), user_id, project_name
            )

    def _validate_upload_request(
        self, project_path: Path, files: list[UploadFile]
    ) -> None:
        """Validate the upload request."""
        if not project_path.exists():
            raise FileNotFoundError("Project not found")
        if not files:
            raise ValueError("No files provided")
        for file in files:
            if not file.filename:
                raise ValueError("All files must have filenames")

    def _get_existing_files(
        self, project_path: Path, files: list[UploadFile]
    ) -> list[str]:
        """Get list of files that already exist."""
        existing_files = []
        for file in files:
            filename = file.filename if file.filename is not None else ""
            dest_path = project_path / "elan_files" / filename
            if filename and dest_path.exists():
                existing_files.append(filename)
        return existing_files

    async def _attempt_merge(
        self,
        branch_manager: GitBranchManager,
        diff_analyzer: GitDiffAnalyzer,
        merger: GitMerger,
        branch_name: str,
        db: AsyncSession,
        user_id: int,
        project_path: Path,
    ) -> dict[str, Any]:
        logger.info(f"Attempting to merge branch '{branch_name}' to master branch")
        diff_parser = GitDiffParser()
        branch_manager.switch_to_master()
        analysis = diff_analyzer.analyze_merge_differences(branch_name, diff_parser)
        merge_result = merger.auto_merge_if_safe(branch_name, analysis)

        if (
            merge_result.get("has_conflicts", False)
            or merge_result["status"] == "changes_detected"
        ):
            conflicts = self._extract_conflicts_from_merge_result(
                merge_result, project_path
            )
            if conflicts:
                # Get project_id from project_name
                project = await get_project_by_name(db, project_path.name)
                if project:
                    await save_git_conflicts(
                        db, project.project_id, branch_name, conflicts
                    )
                    logger.info(
                        f"Saved {len(conflicts)} git conflicts for branch {branch_name}"
                    )

        if merge_result["status"] == "merged_successfully":
            branch_manager.delete_branch(branch_name)
            # --- Sync DB with merged ELAN files ---
            if db and user_id and project_path:
                await self._sync_elan_files_with_db(
                    project_path, db, user_id, project_name=branch_name
                )

        logger.info(f"Merge result: {merge_result['status']}")
        return merge_result

    async def get_conflicts(
        self,
        project_name: str,
        branch_name: str,
        db: AsyncSession,
        force_refresh: bool = False,
    ) -> dict[str, Any]:
        """Get git conflicts for a specific branch (hybrid approach)."""
        try:
            # Get project_id from project_name
            project = await get_project_by_name(db, project_name)
            if not project:
                raise FileNotFoundError(f"Project '{project_name}' not found")

            # First, try to get conflicts from database (unless force refresh)
            if not force_refresh:
                db_conflicts = await get_git_conflicts_for_branch(
                    db, project.project_id, branch_name, status=ConflictStatus.DETECTED
                )

                if db_conflicts:
                    # Check if conflicts are recent (less than 1 hour old)
                    latest_conflict = max(db_conflicts, key=lambda c: c.detected_at)
                    age_hours = (
                        datetime.now() - latest_conflict.detected_at
                    ).total_seconds() / 3600

                    if age_hours < 1:  # Use cached conflicts if less than 1 hour old
                        conflicts = []
                        for db_conflict in db_conflicts:
                            conflicts.append(
                                {
                                    "conflict_id": db_conflict.conflict_id,
                                    "filename": db_conflict.filename,
                                    "type": db_conflict.conflict_type.value,
                                    "details": db_conflict.conflict_description,
                                    "git_details": db_conflict.git_details,
                                    "severity": db_conflict.severity.value,
                                    "detected_at": db_conflict.detected_at.isoformat()
                                    if db_conflict.detected_at
                                    else None,
                                }
                            )

                        return {
                            "project_name": project_name,
                            "branch_name": branch_name,
                            "conflicts": conflicts,
                            "has_conflicts": len(conflicts) > 0,
                            "source": "database",
                            "total_conflicts": len(conflicts),
                            "cache_age_hours": round(age_hours, 2),
                        }

            # If no conflicts in database or force refresh, do live detection
            live_result = self._detect_live_conflicts(project_name, branch_name)

            # Update database with fresh conflicts
            if live_result["conflicts"]:
                await save_git_conflicts(
                    db, project.project_id, branch_name, live_result["conflicts"]
                )
                logger.info(
                    f"Updated database with {len(live_result['conflicts'])} fresh git conflicts"
                )

            live_result["source"] = "live_detection"
            return live_result

        except Exception as e:
            logger.error(f"Error getting git conflicts: {e}")
            # Fallback to live detection
            fallback_result = self._detect_live_conflicts(project_name, branch_name)
            fallback_result["source"] = "fallback"
            fallback_result["error"] = str(e)
            return fallback_result

    def _detect_live_conflicts(
        self, project_name: str, branch_name: str
    ) -> dict[str, Any]:
        """Detect conflicts live from git (your existing implementation enhanced)."""
        project_path = self.base_path / project_name

        if not project_path.exists():
            raise FileNotFoundError(f"Project '{project_name}' not found")

        try:
            runner = GitCommandRunner(project_path)

            # Store current branch
            current_branch = None
            try:
                branches_raw = runner.get_branches()
                for line in branches_raw:
                    line = line.strip()
                    if line.startswith("* "):
                        current_branch = line[2:]
                        break
            except Exception:
                current_branch = None

            # Switch to master to check differences
            runner.checkout("master")

            # Analyze differences between master and the branch
            diff_analyzer = GitDiffAnalyzer(project_path)
            diff_parser = GitDiffParser()
            analysis = diff_analyzer.analyze_merge_differences(branch_name, diff_parser)

            conflicts = []

            # Check if there are actual merge conflicts by attempting a test merge
            try:
                test_branch = f"test_merge_{branch_name}_{datetime.now().strftime('%Y%m%d_%H%M%S')}"
                runner.run(["checkout", "-b", test_branch], check=True)

                merge_result = runner.run(
                    ["merge", branch_name, "--no-commit"], check=False
                )

                if merge_result.returncode != 0:
                    conflicted_files = runner.get_conflicted_files()

                    for filename in conflicted_files:
                        conflict_details = runner.get_conflict_details(filename)
                        conflicts.append(
                            {
                                "filename": filename,
                                "type": "merge_conflict",
                                "details": f"Merge conflict with {conflict_details.get('conflict_markers_count', 0)} conflict markers",
                                "conflict_info": conflict_details,
                            }
                        )

                # Clean up test branch
                runner.checkout("master")
                runner.run(["branch", "-D", test_branch], check=False)

            except Exception as e:
                logger.error(f"Error during conflict detection: {e}")
                # Fallback to analyzing modified files
                for modified_file in analysis.modified_files:
                    conflicts.append(
                        {
                            "filename": modified_file,
                            "type": "content_conflict",
                            "details": f"File modified in branch '{branch_name}' - requires review",
                        }
                    )

            # Restore original branch
            if current_branch and current_branch != "master":
                try:
                    runner.checkout(current_branch)
                except Exception:
                    pass

            return {
                "project_name": project_name,
                "branch_name": branch_name,
                "conflicts": conflicts,
                "has_conflicts": len(conflicts) > 0,
                "new_files": analysis.new_files,
                "modified_files": analysis.modified_files,
                "deleted_files": analysis.deleted_files,
                "total_conflicts": len(conflicts),
            }

        except Exception as e:
            raise RuntimeError(f"Failed to get conflicts: {e}") from e

    def _build_upload_response(
        self,
        project_name: str,
        branch_name: str,
        uploaded_files,
        failed_files,
        existing_files: list[str],
        merge_result: dict[str, Any],
    ) -> dict[str, Any]:
        """Build the upload response."""
        # Determine final status
        if merge_result["status"] == "merged_successfully":
            final_status = "uploaded_and_merged"
        elif merge_result.get("has_conflicts", False):
            final_status = "uploaded_with_conflicts"
        else:
            final_status = "uploaded_pending_review"

        return {
            "project_name": project_name,
            "branch_name": branch_name,
            "uploaded_files": [self._convert_upload_result(f) for f in uploaded_files],
            "failed_files": [self._convert_upload_result(f) for f in failed_files],
            "total_uploaded": len(uploaded_files),
            "total_failed": len(failed_files),
            "existing_files_updated": len(existing_files),
            "new_files_added": len(uploaded_files) - len(existing_files),
            "merge_status": merge_result["status"],
            "has_conflicts": merge_result.get("has_conflicts", False),
            "conflicts": merge_result.get("file_changes", []),
            "new_files_in_merge": merge_result.get("new_files", []),
            "modified_files_in_merge": merge_result.get("modified_files", []),
            "status": final_status,
            "uploaded_at": datetime.now().isoformat(),
            "message": merge_result.get("message", "Batch upload completed"),
        }

    def _convert_upload_result(self, result) -> dict:
        """Convert FileUploadResult to dict for response."""
        if hasattr(result, "success"):  # FileUploadResult object
            return {
                "filename": result.filename,
                "size": result.size,
                "existed": result.existed,
            }
        return result  # Already a dict

    def _cleanup_on_error(self, project_path: Path) -> None:
        """Cleanup on error - try to return to master branch."""
        try:
            subprocess.run(
                ["git", "checkout", "master"],
                cwd=project_path,
                check=False,
            )
        except:
            pass

    def get_branches(self, project_name: str) -> dict[str, Any]:
        """Get all branches for a project."""
        project_path = self.base_path / project_name

        if not project_path.exists():
            raise FileNotFoundError(f"Project '{project_name}' not found")

        try:
            runner = GitCommandRunner(project_path)
            branches_raw = runner.get_branches()
            branches = []
            current_branch = None

            for line in branches_raw:
                line = line.strip()
                if line.startswith("* "):
                    current_branch = line[2:]
                    branches.append({"name": current_branch, "is_current": True})
                elif line and not line.startswith("remotes/"):
                    branches.append({"name": line, "is_current": False})

            return {
                "project_name": project_name,
                "branches": branches,
                "current_branch": current_branch,
            }

        except Exception as e:
            raise RuntimeError(f"Failed to get branches: {e}") from e

    async def resolve_conflicts(
        self,
        project_name: str,
        branch_name: str,
        resolution_strategy: str,
        db: AsyncSession,
        user_id: int,
    ) -> dict[str, Any]:
        """Resolve conflicts and merge a branch, then sync ELAN files with DB."""
        project_path = self.base_path / project_name

        if not project_path.exists():
            raise FileNotFoundError(f"Project '{project_name}' not found")

        try:
            runner = GitCommandRunner(project_path)
            result = runner.resolve_conflicts(branch_name, resolution_strategy)

            # --- Sync DB with merged ELAN files ---
            await self._sync_elan_files_with_db(project_path, db, user_id, project_name)

            return {
                "project_name": project_name,
                **result,
                "resolved_at": datetime.now().isoformat(),
            }

        except Exception as e:
            raise RuntimeError(f"Failed to resolve conflicts: {e}") from e

    def _configure_git_user(self, project_path: Path, instance_name: str) -> None:
        runner = GitCommandRunner(project_path)
        runner.configure_user(instance_name)

    def _detect_merge_conflicts(self, project_path: Path) -> list[dict[str, str]]:
        """Detect and parse merge conflicts."""
        try:
            # Get files with conflicts
            result = subprocess.run(
                ["git", "diff", "--name-only", "--diff-filter=U"],
                cwd=project_path,
                capture_output=True,
                text=True,
                check=False,
            )

            conflicts = []
            if result.stdout:
                for filename in result.stdout.strip().split("\n"):
                    if filename.strip():
                        # Get conflict details for each file
                        conflict_details = self._get_conflict_details(
                            project_path, filename.strip()
                        )
                        conflicts.append(
                            {
                                "filename": filename.strip(),
                                "type": "content_conflict",
                                "details": conflict_details,
                            }
                        )

            return conflicts

        except subprocess.CalledProcessError:
            return []

    def _get_conflict_details(
        self, project_path: Path, filename: str
    ) -> dict[str, Any]:
        """Get detailed information about a specific conflict."""
        try:
            # Get the conflict markers and content
            file_path = project_path / filename
            if file_path.exists():
                with open(file_path, encoding="utf-8", errors="ignore") as f:
                    content = f.read()

                # Count conflict markers
                conflict_markers = content.count("<<<<<<< HEAD")

                return {
                    "conflict_markers_count": conflict_markers,
                    "file_size": len(content),
                    "has_binary_conflict": "<<<<<<< HEAD"
                    not in content,  # Binary files won't have text markers
                }

            return {"error": "File not found"}

        except Exception as e:
            return {"error": str(e)}

    def _create_readme(self, project_name: str) -> str:
        """Generate README content for a new project."""
        return f"# {project_name}\n\nThis is the ELAN project '{project_name}'.\n"

    def _parse_git_status(self, status_output: str) -> list[dict[str, str]]:
        """Parse the output of 'git status --porcelain'."""
        files = []
        for line in status_output.strip().splitlines():
            if not line:
                continue
            status = line[:2].strip()
            filename = line[3:].strip()
            files.append({"filename": filename, "status": status})
        return files

    def _get_recent_commits(
        self, project_path: Path, count: int = 5
    ) -> list[dict[str, str]]:
        """Get recent commits for the project."""
        runner = GitCommandRunner(project_path)
        result = runner.get_log(count)
        commits = []
        for line in result.strip().splitlines():
            parts = line.split("|", 3)
            if len(parts) == 4:
                commits.append(
                    {
                        "hash": parts[0],
                        "author": parts[1],
                        "date": parts[2],
                        "message": parts[3],
                    }
                )
        return commits

    def _check_for_conflicts(self, project_path: Path) -> list[dict[str, str]]:
        """Check for merge conflicts in the project."""
        return self._detect_merge_conflicts(project_path)

    def checkout_branch(self, project_name: str, branch_name: str) -> dict[str, str]:
        """Switch to a different branch in the given project."""
        project_path = self.base_path / project_name
        if not project_path.exists():
            raise FileNotFoundError(f"Project '{project_name}' not found")
        try:
            runner = GitCommandRunner(project_path)
            runner.checkout(branch_name)
            return {
                "project_name": project_name,
                "branch_name": branch_name,
                "status": "checked_out",
                "message": f"Switched to branch '{branch_name}' in project '{project_name}'.",
            }
        except Exception as e:
            raise RuntimeError(f"Failed to checkout branch: {e}") from e

    async def list_project_files(self, project_name: str) -> dict[str, Any]:
        """Return a tree of .eaf files and folders containing .eaf files for the given project,
        always from the master branch. Restore the previous branch after listing.
        """
        project_path = self.base_path / project_name
        elan_files_dir = project_path / "elan_files"
        if not elan_files_dir.exists():
            raise FileNotFoundError(
                f"Project '{project_name}' does not have an 'elan_files' directory."
            )

        runner = GitCommandRunner(project_path)

        # Detect current branch
        current_branch = None
        try:
            branches_raw = runner.get_branches()
            for line in branches_raw:
                line = line.strip()
                if line.startswith("* "):
                    current_branch = line[2:]
                    break
        except Exception:
            current_branch = None

        # Checkout master branch before listing files
        runner.checkout("master")

        def build_tree(path: Path) -> dict | None:
            if path.is_file():
                if path.suffix.lower() == ".eaf":
                    return {"name": path.name, "type": "file"}
                return None
            children = []
            for child in sorted(
                path.iterdir(), key=lambda p: (not p.is_dir(), p.name.lower())
            ):
                subtree = build_tree(child)
                if subtree:
                    children.append(subtree)
            if children:
                return {"name": path.name, "type": "folder", "children": children}
            return None

        tree = build_tree(elan_files_dir)

        # Restore previous branch if needed
        if current_branch and current_branch != "master":
            try:
                runner.checkout(current_branch)
            except Exception:
                pass

        return {"tree": tree}

    async def synchronize_project(
        self, project_name: str, db: AsyncSession, user_id: int
    ):
        """- Checkout master branch
        - Add/commit new/changed .eaf files in elan_files/
        - Parse all .eaf files and update the DB
        """
        project_path = self.base_path / project_name
        elan_files_dir = project_path / "elan_files"
        runner = GitCommandRunner(project_path)

        # Work on master branch
        current_branch = None
        try:
            branches_raw = runner.get_branches()
            for line in branches_raw:
                line = line.strip()
                if line.startswith("* "):
                    current_branch = line[2:]
                    break
        except Exception:
            pass
        if current_branch != "master":
            runner.checkout("master")

        # Add and commit new/changed .eaf files
        runner.add_all()
        if runner.get_status().strip():
            runner.commit("Synchronize .eaf files from filesystem")

        elan_service = ElanService(db)
        elan_files = list(elan_files_dir.rglob("*.eaf"))
        for elan_file in elan_files:
            await elan_service.process_single_file(
                str(elan_file), user_id, project_name
            )

        # Restore previous branch
        if current_branch and current_branch != "master":
            try:
                runner.checkout(current_branch)
            except Exception:
                pass

        return (
            f"Synchronized {len(elan_files)} .eaf files for project '{project_name}'."
        )

    async def delete_project(self, project_name: str, db: AsyncSession):
        """Delete a project by its ID."""
        logger.info(f"Starting deletion of project: {project_name}")
        # Remove all DB artifacts (project, files, annotations, etc.)
        try:
            await delete_project_db(db, project_name)
            logger.info(f"Database records deleted for project: {project_name}")
        except Exception as db_exc:
            logger.error(
                f"Failed to delete project from DB: {project_name} | Error: {db_exc}"
            )
            raise

        # Remove the project folder from disk
        if not project_name:
            logger.error(f"Project name not found for project_name: {project_name}")
            raise ValueError(f"Project name not found for project_name: {project_name}")
        project_path = self.base_path / project_name
        delete_project_folder(project_path)

    async def rename_project(
        self,
        old_project_name: str,
        new_project_name: str,
        db: AsyncSession,
    ) -> dict:
        logger.info(
            f"Starting rename of project: '{old_project_name}' to '{new_project_name}'"
        )
        project = await get_project_by_name(db, old_project_name)
        if not project:
            logger.error(f"Project '{old_project_name}' not found in DB")
            raise ValueError(f"Project '{old_project_name}' not found in DB")

        old_path = Path(self.base_path) / old_project_name
        new_path = Path(self.base_path) / new_project_name
        if not old_path.exists():
            logger.error(f"Project folder '{old_project_name}' not found at {old_path}")
            raise FileNotFoundError(f"Project folder '{old_project_name}' not found")
        if new_path.exists():
            logger.error(
                f"Target project folder '{new_project_name}' already exists at {new_path}"
            )
            raise FileExistsError(
                f"Target project folder '{new_project_name}' already exists"
            )
        try:
            os.rename(old_path, new_path)
            logger.info(f"Renamed folder from '{old_path}' to '{new_path}'")
        except Exception as e:
            logger.error(f"Failed to rename folder: {e}")
            raise

        project.project_name = new_project_name
        project.project_path = str(new_path)
        await db.commit()
        logger.info(
            f"Renamed project in DB: '{old_project_name}' -> '{new_project_name}'"
        )

        return {"new_project_name": new_project_name}

    def _extract_conflicts_from_merge_result(
        self, merge_result: dict, project_path: Path
    ) -> list[dict]:
        """Extract detailed conflict information from merge result."""
        conflicts = []

        # Get conflicts from the merge result
        if "file_changes" in merge_result:
            for change in merge_result["file_changes"]:
                conflict_details = self._get_conflict_details(
                    project_path, change["filename"]
                )
                conflicts.append(
                    {
                        "filename": change["filename"],
                        "type": "merge_conflict",
                        "details": {
                            "change_type": change.get("change_type", "unknown"),
                            "conflict_info": conflict_details,
                            "branch_content": change.get("branch_content", ""),
                            "master_content": change.get("master_content", ""),
                            "additions": change.get("total_additions", 0),
                            "deletions": change.get("total_deletions", 0),
                        },
                    }
                )

        # Also check for actual git conflict markers
        runner = GitCommandRunner(project_path)
        conflicted_files = runner.get_conflicted_files()

        for filename in conflicted_files:
            if not any(c["filename"] == filename for c in conflicts):
                conflict_details = runner.get_conflict_details(filename)
                conflicts.append(
                    {
                        "filename": filename,
                        "type": "content_conflict",
                        "details": conflict_details,
                    }
                )

        return conflicts<|MERGE_RESOLUTION|>--- conflicted
+++ resolved
@@ -3,13 +3,15 @@
 import subprocess
 from datetime import datetime
 from pathlib import Path
-from typing import Any
-
+from typing import Any, Dict
+
+from app.core.centralized_logging import get_logger
+from app.core.config import ELAN_PROJECTS_BASE_PATH
+from app.db.database import get_session_maker
 from fastapi import UploadFile
 from sqlalchemy.ext.asyncio import AsyncSession
-
-from app.core.centralized_logging import get_logger
-from app.core.config import ELAN_PROJECTS_BASE_PATH
+from sqlalchemy.future import select
+
 from app.crud.project import (
     create_project_db,
     delete_project_db,
@@ -17,12 +19,9 @@
     list_projects_by_instance,
     project_exists_by_name,
 )
-<<<<<<< HEAD
 from app.crud.conflicts import save_git_conflicts, get_git_conflicts_for_branch
 from app.model.enums import ConflictStatus
 
-=======
->>>>>>> 734d1603
 from app.service.elan import ElanService
 from app.service.git_diff_parser import GitDiffParser
 from app.service.git_operations import (

"""User service layer - Business logic and password management."""

import secrets
from datetime import UTC, datetime
from typing import Any

from app.core.centralized_logging import get_logger
from app.core.jwt import create_access_token, create_refresh_token, verify_refresh_token
from app.crud.user import (
    check_user_exists_by_email,
    check_user_exists_by_username,
    create_user_in_db,
    get_user_by_id,
    get_user_by_username_or_email,
    update_user_password,
    update_user_profile,
)
from fastapi import BackgroundTasks
from app.model.user import User
from passlib.context import CryptContext
from app.schema.common.token import TokenData
from app.schema.common.user import UserCreateData
from app.schema.requests.user import ProfileUpdateRequest, RegistrationRequest
from sqlalchemy.ext.asyncio import AsyncSession

# Get logger for this module
logger = get_logger()

# Create a passlib context for bcrypt
pwd_context = CryptContext(schemes=["bcrypt"], deprecated="auto")


class UserService:
    """Service for user-related business logic."""

    @staticmethod
    def hash_password(password: str) -> str:
        """Hash a password using bcrypt.

        Args:
            password (str): The plaintext password to be hashed.

        Returns:
            str: The hashed password.

        """
        return str(pwd_context.hash(password))

    @staticmethod
    def verify_password(plain_password: str, hashed_password: str) -> bool:
        """Verify a password against a bcrypt hash.

        Args:
            plain_password (str): The plain text password.
            hashed_password (str): The hashed password.

        Returns:
            bool: True if password matches.

        """
        return bool(pwd_context.verify(plain_password, hashed_password))

    @classmethod
    async def authenticate_user(
        cls, db: AsyncSession, login_or_email: str, password: str
    ) -> User | None:
        """Authenticate user with bcrypt password verification.

        Args:
            db (AsyncSession): Database session.
            login_or_email (str): User username or email.
            password (str): Plain text password.

        Returns:
            User | None: User object if authentication successful, None otherwise.

        """
        user = await get_user_by_username_or_email(db, login_or_email)

        if not user:
            logger.warning(f"Authentication failed - user not found: {login_or_email}")
            return None

<<<<<<< HEAD
        if not user.hashed_password:
            logger.warning(f"Authentication failed - no password set: {login_or_email}")
            return None

        # Verify password using bcrypt
        is_valid = cls.verify_password(password, user.hashed_password)
=======
        if not user.hash_password:
            return None

        # Verify password using bcrypt
        is_valid = cls.verify_password(password, user.hash_password)
>>>>>>> 44aff3a7

        if is_valid:
            logger.info(f"User authenticated successfully: {login_or_email}")
            return user

        logger.warning(f"Authentication failed - invalid password: {login_or_email}")
        return None

    @classmethod
    async def login_user(
        cls,
        db: AsyncSession,
        login_or_email: str,
        password: str,
        background_tasks: BackgroundTasks,
    ) -> dict[str, Any]:
        """Handle user login with business logic.

        Returns:
            Dict with success, message, user, needs_verification, email

        """
        # Authenticate user
        user = await cls.authenticate_user(db, login_or_email, password)

        if not user:
            return {"success": False, "message": "Invalid credentials"}

        # Check if email is verified
        if not user.is_verified_account:
            logger.info(f"User login requires email verification: {user.email}")
            verification_code = cls._generate_verification_code()
            hashed_code = cls._hash_verification_code(verification_code)

            # Update user's activation code
            user.activation_code = hashed_code
            await db.commit()

            # Add email sending to background tasks
            sks.add_task(
                cls._send_verification_email,
                user.email,
                user.username,
                verification_code,
            )

            return {
                "success": True,
                "message": "Login successful but email verification required",
                "needs_verification": True,
                "email": user.email,
                "code_sent": True,
            }
        user.last_login = datetime.now(UTC)
        await db.commit()
        logger.info(f"User logged in successfully: {user.username}")

        return {"success": True, "message": "Login successful", "user": user}

    @classmethod
    async def refresh_user_tokens(
        cls, db: AsyncSession, refresh_token: str
    ) -> dict[str, Any]:
        """Handle token refresh with business logic."""
        try:
            # Verify refresh token
            token_data = verify_refresh_token(refresh_token)

            # Get user from database
            user = await get_user_by_id(db, int(token_data.sub))

            if not user or not user.is_active:
                logger.warning(
                    f"Token refresh failed - inactive user: {token_data.sub}"
                )
                return {
                    "success": False,
                    "message": "User account is inactive or not found",
                }

            # Create new tokens
            new_token_data = TokenData(sub=str(user.user_id))
            new_access_token = create_access_token(new_token_data)
            new_refresh_token = create_refresh_token(new_token_data)
            csrf_token = secrets.token_hex(16)

            logger.info(f"Tokens refreshed successfully for user: {user.username}")
            return {
                "success": True,
                "access_token": new_access_token,
                "refresh_token": new_refresh_token,
                "csrf_token": csrf_token,
                "message": "Tokens refreshed successfully",
            }

        except Exception as e:
            logger.error(f"Token refresh failed: {e!s}")
            return {"success": False, "message": f"Token refresh failed: {e!s}"}

    @classmethod
    async def create_user(
        cls,
        db: AsyncSession,
        registration_data: RegistrationRequest,
    ) -> User:
        """Create a new user with bcrypt password hashing.

        Args:
            db (AsyncSession): Database session.
            registration_data (RegistrationRequest): User registration data.

        Returns:
            User: The created user object.

        Raises:
            ValueError: If user creation validation fails.
            Exception: If database operation fails.

        """
        logger.info(f"Creating new user: {registration_data.username}")

        # Hash the password
        hashed_password = cls.hash_password(registration_data.password)

        # Generate activation code
        activation_code = cls._generate_verification_code()
        hashed_activation_code = cls._hash_verification_code(activation_code)

        # Create UserCreateData object with correct field names
        user_data = UserCreateData(
            username=registration_data.username,
            hashed_password=hashed_password,
            email=registration_data.email,
            first_name=registration_data.first_name,
            last_name=registration_data.last_name,
            affiliation=registration_data.affiliation,
            department=registration_data.department,
            activation_code=hashed_activation_code,
            address_id=None,
        )

        # Create user in database
        user = await create_user_in_db(db, user_data)

        logger.info(f"User created successfully: {user.username}")
        return user

    @classmethod
    async def update_password(
        cls, db: AsyncSession, user: User, new_password: str
    ) -> bool:
        """Update user's password with bcrypt hashing.

        Args:
            db (AsyncSession): Database session.
            user (User): User object to update.
            new_password (str): New plain text password.

        Returns:
            bool: True if update successful, False otherwise.

        """
        logger.info(f"Updating password for user: {user.username}")
        new_password_hash = cls.hash_password(new_password)
        success = await update_user_password(db, user, new_password_hash)

        if success:
            user.updated_at = datetime.now(UTC)
            await db.commit()
            logger.info(f"Password updated successfully for user: {user.username}")
        else:
            logger.error(f"Failed to update password for user: {user.username}")

        return success

    @classmethod
    async def verify_current_password(cls, user: User, current_password: str) -> bool:
        """Verify user's current password.

        Args:
            user (User): User object.
            current_password (str): Current plain text password.

        Returns:
            bool: True if current password is correct.

        """
<<<<<<< HEAD
        if not user.hashed_password:
            logger.warning(
                f"Password verification failed - no password set: {user.username}"
            )
            return False

        result = cls.verify_password(current_password, user.hashed_password)
        if result:
            logger.debug(f"Current password verified for user: {user.username}")
        else:
            logger.warning(
                f"Current password verification failed for user: {user.username}"
            )

        return result
=======
        if not user.hash_password:
            return False

        return cls.verify_password(current_password, user.hash_password)
>>>>>>> 44aff3a7

    @classmethod
    async def update_user_profile(
        cls,
        db: AsyncSession,
        user: User,
        profile_data: ProfileUpdateRequest,
    ) -> dict[str, Any]:
        """Update user profile with validation.

        Args:
            db (AsyncSession): Database session.
            user (User): User object to update.
            profile_data (ProfileUpdateRequest): Profile update data.

        Returns:
            Dict[str, Any]: Result with updated fields and success status.

        """
        logger.info(f"Updating profile for user: {user.username}")

        # Prepare update fields
        update_fields = {}
        updated_field_names = []

        field_mapping = {
            "email": profile_data.email,
            "first_name": profile_data.first_name,
            "last_name": profile_data.last_name,
            "phone_number": profile_data.phone_number,
            "affiliation": profile_data.affiliation,
            "department": profile_data.department,
        }

        for field_name, field_value in field_mapping.items():
            if field_value is not None:
                update_fields[field_name] = field_value
                updated_field_names.append(field_name)

        if not update_fields:
            logger.warning(
                f"Profile update attempted with no fields to update: {user.username}"
            )
            return {
                "success": False,
                "message": "No fields to update",
                "updated_fields": [],
            }

        update_fields["updated_at"] = datetime.now(UTC)

        # Update in database
        success = await update_user_profile(db, user, **update_fields)

        if success:
            logger.info(
                f"Profile updated successfully for user {user.username}: {updated_field_names}"
            )
        else:
            logger.error(f"Profile update failed for user: {user.username}")

        return {
            "success": success,
            "message": "Profile updated successfully"
            if success
            else "Profile update failed",
            "updated_fields": updated_field_names if success else [],
        }

    @classmethod
    async def check_username_availability(cls, db: AsyncSession, username: str) -> bool:
        """Check if a username is available for registration.

        Args:
            db (AsyncSession): Database session.
            username (str): Username to check.

        Returns:
            bool: True if available, False if taken.

        """
        is_available = not await check_user_exists_by_username(db, username)
        logger.debug(
            f"Username availability check for '{username}': {'available' if is_available else 'taken'}"
        )
        return is_available

    @classmethod
    async def check_email_availability(cls, db: AsyncSession, email: str) -> bool:
        """Check if an email is available for registration.

        Args:
            db (AsyncSession): Database session.
            email (str): Email to check.

        Returns:
            bool: True if available, False if taken.

        """
        is_available = not await check_user_exists_by_email(db, email)
        logger.debug(
            f"Email availability check for '{email}': {'available' if is_available else 'taken'}"
        )
        return is_available

    @classmethod
    async def verify_account(
        cls, db: AsyncSession, email: str, verification_code: str
    ) -> dict[str, Any]:
        """Verify user account with activation code.

        Args:
            db (AsyncSession): Database session.
            email (str): User email.
            verification_code (str): Verification code.

        Returns:
            Dict[str, Any]: Verification result.

        """
        logger.info(f"Account verification attempt for email: {email}")
        user = await get_user_by_username_or_email(db, email)

        if not user:
            logger.warning(f"Account verification failed - user not found: {email}")
            return {"success": False, "message": "User not found"}

        if user.is_verified_account:
            logger.info(
                f"Account verification attempted for already verified user: {email}"
            )
            return {"success": False, "message": "Account is already verified"}

        # Verify the activation code
        if not cls.verify_password(verification_code, user.activation_code):
            logger.warning(f"Account verification failed - invalid code: {email}")
            return {"success": False, "message": "Invalid verification code"}

        # Mark account as verified
        user.is_verified_account = True
        user.updated_at = datetime.now(UTC)
        await db.commit()

        logger.info(f"Account verified successfully: {email}")
        return {"success": True, "message": "Account verified successfully"}

    @classmethod
    async def reset_password(
        cls, db: AsyncSession, email: str, reset_code: str, new_password: str
    ) -> dict[str, Any]:
        """Reset user password with reset code.

        Args:
            db (AsyncSession): Database session.
            email (str): User email.
            reset_code (str): Password reset code.
            new_password (str): New password.

        Returns:
            Dict[str, Any]: Reset result.

        """
        logger.info(f"Password reset attempt for email: {email}")
        user = await get_user_by_username_or_email(db, email)

        if not user:
            logger.warning(f"Password reset failed - user not found: {email}")
            return {"success": False, "message": "User not found"}

        # Verify reset code
        if not cls.verify_password(reset_code, user.activation_code):
            logger.warning(f"Password reset failed - invalid reset code: {email}")
            return {"success": False, "message": "Invalid reset code"}

        # Update password
        success = await cls.update_password(db, user, new_password)

        if success:
            # Clear activation code after successful reset
            user.activation_code = ""
            user.updated_at = datetime.now(UTC)
            await db.commit()

            logger.info(f"Password reset successfully for: {email}")
            return {"success": True, "message": "Password reset successfully"}

        logger.error(f"Password reset failed during update for: {email}")
        return {"success": False, "message": "Failed to reset password"}

    @classmethod
    async def get_user_by_email(cls, db: AsyncSession, email: str) -> User | None:
        """Get a user by email address."""
        return await get_user_by_username_or_email(db, email)

    # Private helper methods for business logic
    @staticmethod
    def _generate_verification_code() -> str:
        """Generate a 6-digit numeric verification code."""
        return f"{secrets.randbelow(1000000):06d}"

    @staticmethod
    def _hash_verification_code(code: str) -> str:
        """Hash verification code."""
        return pwd_context.hash(code)

    @staticmethod
    async def _send_verification_email(
        email: str, username: str, verification_code: str
    ) -> None:
        """Send verification email (background task).

        Args:
            email (str): Recipient email address.
            username (str): Username for personalization.
            verification_code (str): Verification code to include.

        """
        # TODO: Implement email sending logic
        # This would typically use an email service like:
        # - SendGrid
        # - AWS SES
        # - SMTP server
        # - Mailgun

        logger.info(f"Verification email queued for {email} (user: {username})")
        logger.debug(f"Verification code for {email}: {verification_code}")

        # Example implementation structure:
        # await email_service.send_verification_email(
        #     to_email=email,
        #     username=username,
        #     verification_code=verification_code
        # )

    @staticmethod
    async def _send_password_reset_email(
        email: str, username: str, reset_code: str
    ) -> None:
        """Send password reset email (background task).

        Args:
            email (str): Recipient email address.
            username (str): Username for personalization.
            reset_code (str): Password reset code.

        """
        # TODO: Implement password reset email logic
        logger.info(f"Password reset email queued for {email} (user: {username})")
        logger.debug(f"Reset code for {email}: {reset_code}")<|MERGE_RESOLUTION|>--- conflicted
+++ resolved
@@ -81,20 +81,12 @@
             logger.warning(f"Authentication failed - user not found: {login_or_email}")
             return None
 
-<<<<<<< HEAD
         if not user.hashed_password:
             logger.warning(f"Authentication failed - no password set: {login_or_email}")
             return None
 
         # Verify password using bcrypt
         is_valid = cls.verify_password(password, user.hashed_password)
-=======
-        if not user.hash_password:
-            return None
-
-        # Verify password using bcrypt
-        is_valid = cls.verify_password(password, user.hash_password)
->>>>>>> 44aff3a7
 
         if is_valid:
             logger.info(f"User authenticated successfully: {login_or_email}")
@@ -282,7 +274,7 @@
             bool: True if current password is correct.
 
         """
-<<<<<<< HEAD
+
         if not user.hashed_password:
             logger.warning(
                 f"Password verification failed - no password set: {user.username}"
@@ -298,12 +290,6 @@
             )
 
         return result
-=======
-        if not user.hash_password:
-            return False
-
-        return cls.verify_password(current_password, user.hash_password)
->>>>>>> 44aff3a7
 
     @classmethod
     async def update_user_profile(

"""File processing utilities for ELAN files."""

<<<<<<< HEAD
import xml.etree.ElementTree as ET
=======
from lxml import etree as lxml_etree
from pathlib import Path
from typing import Dict, List, Optional
>>>>>>> 7dce578e
from decimal import Decimal
from pathlib import Path


class ElanFileProcessor:
    """Utilities for processing ELAN XML files."""

    @staticmethod
    def validate_elan_file(file_path: str) -> Path:
        """Validate and return Path object for ELAN file."""
        file_path_obj = Path(file_path)

        if not file_path_obj.exists():
            raise FileNotFoundError(f"ELAN file not found: {file_path}")

        if file_path_obj.suffix.lower() != ".eaf":
            raise ValueError(f"Not an ELAN file: {file_path}")

        return file_path_obj

    @staticmethod
    def get_file_info(file_path_obj: Path) -> dict:
        """Extract basic file information."""
        return {
            "filename": file_path_obj.name,
            "file_path": str(file_path_obj.absolute()),
            "file_size": file_path_obj.stat().st_size,
        }

    @staticmethod
<<<<<<< HEAD
    def extract_time_slots(root: ET.Element) -> dict[str, int]:
=======
    def extract_time_slots(root: lxml_etree._Element) -> Dict[str, int]:
>>>>>>> 7dce578e
        """Extract time slots from ELAN XML root."""
        time_slots = {}
        for time_slot in root.findall(".//TIME_SLOT", namespaces=None):
            slot_id = time_slot.get("TIME_SLOT_ID", None)
            time_value = int(time_slot.get("TIME_VALUE", 0))
            if slot_id:
                time_slots[slot_id] = time_value
        return time_slots

    @staticmethod
<<<<<<< HEAD
    def safe_get_text(element: ET.Element | None) -> str | None:
=======
    def safe_get_text(element: Optional[lxml_etree._Element]) -> Optional[str]:
>>>>>>> 7dce578e
        """Safely get text from XML element."""
        if element is None or not element.text:
            return None
        return element.text.strip()

    @staticmethod
    def convert_time_to_decimal(time_value: int) -> Decimal:
        """Convert milliseconds to decimal seconds."""
        return Decimal(time_value) / 1000

    @staticmethod
    def find_files_in_directory(
        directory_path: str, pattern: str = "**/*.eaf"
    ) -> list[Path]:
        """Find all ELAN files in directory."""
        directory = Path(directory_path)

        if not directory.exists():
            raise FileNotFoundError(f"Directory not found: {directory}")

        return list(directory.glob(pattern))


class XmlAttributeExtractor:
    """Utilities for extracting attributes from XML elements."""

    @staticmethod
<<<<<<< HEAD
    def get_tier_attributes(tier_element: ET.Element) -> dict:
=======
    def get_tier_attributes(tier_element: lxml_etree._Element) -> Dict:
>>>>>>> 7dce578e
        """Extract tier attributes from XML element."""
        return {
            "tier_id": tier_element.get("TIER_ID", None),
            "tier_name": tier_element.get("TIER_ID", None),
            "parent_tier_id": tier_element.get("PARENT_REF", None),
            "linguistic_type": tier_element.get("LINGUISTIC_TYPE_REF", None),
        }

    @staticmethod
<<<<<<< HEAD
    def get_annotation_attributes(annotation: ET.Element) -> dict:
=======
    def get_annotation_attributes(annotation: lxml_etree._Element) -> Dict:
>>>>>>> 7dce578e
        """Extract annotation attributes from XML element."""
        return {
            "annotation_id": annotation.get("ANNOTATION_ID", None),
            "time_slot_ref1": annotation.get("TIME_SLOT_REF1", None),
            "time_slot_ref2": annotation.get("TIME_SLOT_REF2", None),
        }

    @staticmethod
    def get_alignable_annotation_attributes(
<<<<<<< HEAD
        annotation: ET.Element, time_slots: dict[str, int]
    ) -> dict | None:
=======
        annotation: lxml_etree._Element, time_slots: Dict[str, int]
    ) -> Optional[Dict]:
>>>>>>> 7dce578e
        """Extract information from an alignable annotation."""
        annotation_value_elem = annotation.find("ANNOTATION_VALUE", namespaces=None)
        if annotation_value_elem is None or not annotation_value_elem.text:
            return None

        start_ref = annotation.get("TIME_SLOT_REF1", None)
        end_ref = annotation.get("TIME_SLOT_REF2", None)

        start_time = time_slots.get(start_ref, 0) if start_ref else 0
        end_time = time_slots.get(end_ref, 0) if end_ref else 0

        return {
            "annotation_id": annotation.get("ANNOTATION_ID", None),
            "annotation_value": annotation_value_elem.text.strip(),
            "start_time": Decimal(start_time) / 1000,
            "end_time": Decimal(end_time) / 1000,
        }

    @staticmethod
<<<<<<< HEAD
    def get_ref_annotation_attributes(annotation: ET.Element) -> dict | None:
=======
    def get_ref_annotation_attributes(
        annotation: lxml_etree._Element,
    ) -> Optional[Dict]:
>>>>>>> 7dce578e
        """Extract information from a reference annotation."""
        annotation_value_elem = annotation.find("ANNOTATION_VALUE", namespaces=None)
        if annotation_value_elem is None or not annotation_value_elem.text:
            return None

        return {
            "annotation_id": annotation.get("ANNOTATION_ID", None),
            "annotation_value": annotation_value_elem.text.strip(),
            "start_time": Decimal(0),
            "end_time": Decimal(0),
        }<|MERGE_RESOLUTION|>--- conflicted
+++ resolved
@@ -1,12 +1,7 @@
 """File processing utilities for ELAN files."""
 
-<<<<<<< HEAD
-import xml.etree.ElementTree as ET
-=======
-from lxml import etree as lxml_etree
+from lxml import etree as ET
 from pathlib import Path
-from typing import Dict, List, Optional
->>>>>>> 7dce578e
 from decimal import Decimal
 from pathlib import Path
 
@@ -37,11 +32,7 @@
         }
 
     @staticmethod
-<<<<<<< HEAD
-    def extract_time_slots(root: ET.Element) -> dict[str, int]:
-=======
-    def extract_time_slots(root: lxml_etree._Element) -> Dict[str, int]:
->>>>>>> 7dce578e
+    def extract_time_slots(root: ET._Element) -> dict[str, int]:
         """Extract time slots from ELAN XML root."""
         time_slots = {}
         for time_slot in root.findall(".//TIME_SLOT", namespaces=None):
@@ -52,11 +43,7 @@
         return time_slots
 
     @staticmethod
-<<<<<<< HEAD
-    def safe_get_text(element: ET.Element | None) -> str | None:
-=======
-    def safe_get_text(element: Optional[lxml_etree._Element]) -> Optional[str]:
->>>>>>> 7dce578e
+    def safe_get_text(element: ET._Element | None) -> str | None:
         """Safely get text from XML element."""
         if element is None or not element.text:
             return None
@@ -84,11 +71,7 @@
     """Utilities for extracting attributes from XML elements."""
 
     @staticmethod
-<<<<<<< HEAD
-    def get_tier_attributes(tier_element: ET.Element) -> dict:
-=======
-    def get_tier_attributes(tier_element: lxml_etree._Element) -> Dict:
->>>>>>> 7dce578e
+    def get_tier_attributes(tier_element: ET._Element) -> dict:
         """Extract tier attributes from XML element."""
         return {
             "tier_id": tier_element.get("TIER_ID", None),
@@ -98,11 +81,7 @@
         }
 
     @staticmethod
-<<<<<<< HEAD
-    def get_annotation_attributes(annotation: ET.Element) -> dict:
-=======
-    def get_annotation_attributes(annotation: lxml_etree._Element) -> Dict:
->>>>>>> 7dce578e
+    def get_annotation_attributes(annotation: ET._Element) -> dict:
         """Extract annotation attributes from XML element."""
         return {
             "annotation_id": annotation.get("ANNOTATION_ID", None),
@@ -112,13 +91,8 @@
 
     @staticmethod
     def get_alignable_annotation_attributes(
-<<<<<<< HEAD
-        annotation: ET.Element, time_slots: dict[str, int]
+        annotation: ET._Element, time_slots: dict[str, int]
     ) -> dict | None:
-=======
-        annotation: lxml_etree._Element, time_slots: Dict[str, int]
-    ) -> Optional[Dict]:
->>>>>>> 7dce578e
         """Extract information from an alignable annotation."""
         annotation_value_elem = annotation.find("ANNOTATION_VALUE", namespaces=None)
         if annotation_value_elem is None or not annotation_value_elem.text:
@@ -138,13 +112,9 @@
         }
 
     @staticmethod
-<<<<<<< HEAD
-    def get_ref_annotation_attributes(annotation: ET.Element) -> dict | None:
-=======
     def get_ref_annotation_attributes(
-        annotation: lxml_etree._Element,
-    ) -> Optional[Dict]:
->>>>>>> 7dce578e
+        annotation: ET._Element,
+    ) -> dict | None:
         """Extract information from a reference annotation."""
         annotation_value_elem = annotation.find("ANNOTATION_VALUE", namespaces=None)
         if annotation_value_elem is None or not annotation_value_elem.text:

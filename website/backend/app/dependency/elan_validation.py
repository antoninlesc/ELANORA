<<<<<<< HEAD
import defusedxml.ElementTree as DefusedET
=======
from lxml import etree as lxml_etree
from app.core.centralized_logging import get_logger
>>>>>>> 7dce578e
from fastapi import HTTPException, UploadFile

from app.core.centralized_logging import get_logger

logger = get_logger()


def validate_elan_file(file: UploadFile) -> UploadFile:
    """Validate uploaded ELAN file.

    Args:
        file: The uploaded file

    Returns:
        The validated file

    Raises:
        HTTPException: If file validation fails

    """
    # Check file extension
    if not file.filename or not file.filename.endswith(".eaf"):
        raise HTTPException(status_code=400, detail="Only .eaf files are allowed")

    # Check file size (max 50MB per file - generous for ELAN files)
    if file.size and file.size > 50 * 1024 * 1024:
        raise HTTPException(
            status_code=400, detail="File too large. Maximum size is 50MB per file"
        )

    logger.info(f"Debug MIME type for file: {file.filename} - {file.content_type}")

    # Check content type only if it's suspicious, best practice as it allows not-known types of eaf files
    if file.content_type:
        # Block obviously dangerous types
        dangerous_types = [
            "application/javascript",
            "text/javascript",
            "application/x-executable",
            "application/x-msdownload",
            "text/html",
        ]

        if file.content_type in dangerous_types:
            raise HTTPException(
                status_code=400,
                detail=f"File type '{file.content_type}' is not allowed for security reasons",
            )

    return file


def validate_multiple_elan_files(files: list[UploadFile]) -> list[UploadFile]:
    """Validate multiple ELAN files with no count limit.

    Args:
        files: List of uploaded files

    Returns:
        List of validated files

    Raises:
        HTTPException: If validation fails

    """
    if not files:
        raise HTTPException(status_code=400, detail="At least one file is required")

    # Calculate total size instead of limiting count
    total_size = sum(file.size or 0 for file in files)
    max_total_size = 500 * 1024 * 1024  # 500MB total for batch upload

    if total_size > max_total_size:
        raise HTTPException(
            status_code=400,
            detail=f"Total upload size too large. Maximum is {max_total_size // (1024 * 1024)}MB",
        )

    # Validate each file individually
    validated_files = []
    for file in files:
        validated_files.append(validate_elan_file(file))

    return validated_files


async def validate_elan_file_content(file: UploadFile) -> UploadFile:
    """Validate ELAN file content structure (advanced validation).

    Args:
        file: The uploaded file

    Returns:
        The validated file with reset file pointer

    Raises:
        HTTPException: If file content validation fails

    """
    try:
        # Read file content
        content = await file.read()

        # Reset file pointer for later use
        file.file.seek(0)

        # Parse XML using lxml for security and speed
        parser = lxml_etree.XMLParser(
            resolve_entities=False, no_network=True, recover=True
        )
        root = lxml_etree.fromstring(content, parser=parser)

        # Check if it's a valid ELAN file
        if root.tag != "ANNOTATION_DOCUMENT":
            raise HTTPException(
                status_code=400,
                detail="Invalid ELAN file: missing ANNOTATION_DOCUMENT root element",
            )

        # Check for required elements
        header = root.find("HEADER")
        if header is None:
            raise HTTPException(
                status_code=400, detail="Invalid ELAN file: missing HEADER element"
            )

        time_order = root.find("TIME_ORDER")
        if time_order is None:
            raise HTTPException(
                status_code=400, detail="Invalid ELAN file: missing TIME_ORDER element"
            )

        return file

    except lxml_etree.XMLSyntaxError as e:
        raise HTTPException(
            status_code=400, detail="Invalid ELAN file: XML parsing failed"
        ) from e
    except Exception as e:
        raise HTTPException(
            status_code=400, detail=f"File validation failed: {e!s}"
        ) from e<|MERGE_RESOLUTION|>--- conflicted
+++ resolved
@@ -1,9 +1,5 @@
-<<<<<<< HEAD
-import defusedxml.ElementTree as DefusedET
-=======
 from lxml import etree as lxml_etree
 from app.core.centralized_logging import get_logger
->>>>>>> 7dce578e
 from fastapi import HTTPException, UploadFile
 
 from app.core.centralized_logging import get_logger
